--- conflicted
+++ resolved
@@ -10,12 +10,8 @@
     "lint:js": "npx eslint ./src",
     "lint:css": "npx stylelint './src/**/*.js'",
     "storybook": "start-storybook -s ./public -p 9001 -c .storybook",
-<<<<<<< HEAD
     "build": "rm -rf lib && npx babel src -d lib --ignore './src/stories/**/*.js' && babel-node ./scripts/build.js",
-=======
-    "build": "npx babel src -d lib --copy-files",
     "build:gh-pages": "build-storybook -c .storybook -o /docs",
->>>>>>> 94d93440
     "prepublishOnly": "npm run build"
   },
   "devDependencies": {
