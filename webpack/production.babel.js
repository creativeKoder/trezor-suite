--- conflicted
+++ resolved
@@ -3,14 +3,10 @@
 import HtmlWebpackPlugin from 'html-webpack-plugin';
 import FriendlyErrorsWebpackPlugin from 'friendly-errors-webpack-plugin';
 import CopyWebpackPlugin from 'copy-webpack-plugin';
-<<<<<<< HEAD
+import packageJson from '../package.json';
 import {
     SRC, BUILD, PUBLIC, TRANSLATIONS,
 } from './constants';
-=======
-import packageJson from '../package.json';
-import { SRC, BUILD, PUBLIC } from './constants';
->>>>>>> 2fc0e88e
 
 const gitRevisionPlugin = new GitRevisionPlugin();
 
