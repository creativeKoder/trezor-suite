import webpack from 'webpack';
import GitRevisionPlugin from 'git-revision-webpack-plugin';
import HtmlWebpackPlugin from 'html-webpack-plugin';
import WebpackBuildNotifierPlugin from 'webpack-build-notifier';

// turn on for bundle analyzing
// import { BundleAnalyzerPlugin } from 'webpack-bundle-analyzer';

import {
    SRC, BUILD, PORT, PUBLIC,
} from './constants';

const gitRevisionPlugin = new GitRevisionPlugin();

module.exports = {
    watch: true,
    mode: 'development',
    devtool: 'inline-source-map',
    entry: {
        index: [`${SRC}/index.js`],
    },
    output: {
        filename: '[name].[hash].js',
        path: BUILD,
    },
    devServer: {
        contentBase: [
            SRC,
            PUBLIC,
        ],
        hot: true,
        https: false,
        port: PORT,
        stats: 'minimal',
        inline: true,
    },
    module: {
        rules: [
            {
                test: /\.js?$/,
                exclude: /node_modules/,
                use: [
                    'babel-loader',
                    {
                        loader: 'eslint-loader',
                        options: {
                            emitWarning: true,
                        },
                    },
                    {
                        loader: 'stylelint-custom-processor-loader',
                        options: {
                            emitWarning: true,
                            configPath: '.stylelintrc',
                        },
                    },
                ],
            },
            {
                test: /\.(png|gif|jpg)$/,
                loader: 'file-loader?name=./images/[name].[ext]',
                query: {
                    outputPath: './images',
                    name: '[name].[ext]',
                },
            },
            {
                test: /\.(ttf|eot|svg|woff|woff2)$/,
                loader: 'file-loader',
                query: {
                    outputPath: './fonts',
                    name: '[name].[ext]',
                },
            },
            {
                type: 'javascript/auto',
                test: /\.json/,
                exclude: /(node_modules)/,
                loader: 'file-loader',
                query: {
                    outputPath: './data',
                    name: '[name].[ext]',
                },
            },
        ],
    },
    resolve: {
        alias: {
            public: PUBLIC,
        },
        modules: [SRC, 'node_modules'],
    },
    performance: {
        hints: false,
    },
    plugins: [
        new WebpackBuildNotifierPlugin({
            title: 'Trezor Wallet',
            suppressSuccess: true,
        }),
        new webpack.DefinePlugin({
            COMMITHASH: JSON.stringify(gitRevisionPlugin.commithash()),
        }),
<<<<<<< HEAD
=======
        new FlowWebpackPlugin({
            reportingSeverity: 'warning'
        }),
>>>>>>> 0475c20b
        new HtmlWebpackPlugin({
            chunks: ['index'],
            template: `${SRC}index.html`,
            filename: 'index.html',
            inject: true,
            favicon: `${SRC}images/favicon.ico`,
        }),
        // new BundleAnalyzerPlugin({
        //     openAnalyzer: false,
        //     analyzerMode: false, // turn on to generate bundle pass 'static'
        //     reportFilename: 'bundle-report.html',
        // }),
        new webpack.optimize.OccurrenceOrderPlugin(),
        new webpack.NoEmitOnErrorsPlugin(),
        new webpack.HotModuleReplacementPlugin(),
        new webpack.NamedModulesPlugin(),
    ],
};<|MERGE_RESOLUTION|>--- conflicted
+++ resolved
@@ -1,6 +1,7 @@
 import webpack from 'webpack';
 import GitRevisionPlugin from 'git-revision-webpack-plugin';
 import HtmlWebpackPlugin from 'html-webpack-plugin';
+import FlowWebpackPlugin from 'flow-webpack-plugin';
 import WebpackBuildNotifierPlugin from 'webpack-build-notifier';
 
 // turn on for bundle analyzing
@@ -101,12 +102,9 @@
         new webpack.DefinePlugin({
             COMMITHASH: JSON.stringify(gitRevisionPlugin.commithash()),
         }),
-<<<<<<< HEAD
-=======
         new FlowWebpackPlugin({
-            reportingSeverity: 'warning'
+            reportingSeverity: 'warning',
         }),
->>>>>>> 0475c20b
         new HtmlWebpackPlugin({
             chunks: ['index'],
             template: `${SRC}index.html`,
