import React, { Component } from 'react';
import PropTypes from 'prop-types';
import colors from 'config/colors';
import Icon from 'components/Icon';
import icons from 'config/icons';
import { TransitionGroup, CSSTransition } from 'react-transition-group';
import styled from 'styled-components';
import DeviceHeader from 'components/DeviceHeader';
import AccountMenu from './components/AccountMenu';
import CoinMenu from './components/CoinMenu';
import DeviceMenu from './components/DeviceMenu';
import StickyContainer from './components/StickyContainer';

const Header = styled(DeviceHeader)``;

const Counter = styled.div`
    border: 1px solid ${colors.DIVIDER};
    border-radius: 50%;
    color: ${colors.TEXT_SECONDARY};
    width: 24px;
    height: 24px;
    line-height: 22px;
    text-align: center;
    font-size: 11px;
    margin-right: 8px;
`;

const TransitionGroupWrapper = styled(TransitionGroup)`
    width: 640px;
`;

const TransitionContentWrapper = styled.div`
    width: 320px;
    display: inline-block;
    vertical-align: top;
`;

const Footer = styled.div`
    position: relative;
    width: 320px;
    bottom: 0;
    background: ${colors.MAIN};
    border-right: 1px solid ${colors.DIVIDER};
`;

const Body = styled.div`
    width: 320px;
`;

const Help = styled.div`
    display: flex;
    align-items: center;
    justify-content: center;
    text-align: center;
    width: 319px;
    padding: 8px 0px;
    border-top: 1px solid ${colors.DIVIDER};
`;

const A = styled.a`
    color: ${colors.TEXT_SECONDARY};
    font-size: 12px;
    display: inline-block;
    padding: 8px;
    height: auto;

    &:hover {
        background: transparent;
        color: ${colors.TEXT_PRIMARY};
    }
`;

const TransitionMenu = (props: TransitionMenuProps): React$Element<TransitionGroup> => (
    <TransitionGroupWrapper component="div" className="transition-container">
        <CSSTransition
            key={props.animationType}
            onExit={() => { window.dispatchEvent(new Event('resize')); }}
            onExited={() => window.dispatchEvent(new Event('resize'))}
            in
            out
            classNames={props.animationType}
            appear={false}
            timeout={300}
        >
            <TransitionContentWrapper>
                { props.children }
            </TransitionContentWrapper>
        </CSSTransition>
    </TransitionGroupWrapper>
);

class LeftNavigation extends Component {
    constructor(props) {
        super(props);
        this.state = {
            animationType: null,
            shouldRenderDeviceSelection: false,
            clicked: false,
        };
    }

    componentDidMount() {
        this.setState({
            animationType: null,
            shouldRenderDeviceSelection: false,
        });
    }

    componentWillReceiveProps(nextProps) {
        const { dropdownOpened, selectedDevice } = nextProps.wallet;
        const hasNetwork = nextProps.location.state && nextProps.location.state.network;
        const hasFeatures = selectedDevice && selectedDevice.features;
        const deviceReady = hasFeatures && !selectedDevice.features.bootloader_mode && selectedDevice.features.initialized;
        if (dropdownOpened) {
            this.setState({ shouldRenderDeviceSelection: true });
        } else if (hasNetwork) {
            this.setState({
                shouldRenderDeviceSelection: false,
                animationType: 'slide-left',
            });
        } else {
            this.setState({
                shouldRenderDeviceSelection: false,
                animationType: deviceReady ? 'slide-right' : null,
            });
        }
    }

<<<<<<< HEAD
    // TODO: refactor to transition component for reuse of transitions
    getMenuTransition(children) {
        return (
            <TransitionGroupWrapper component="div" className="transition-container">
                <CSSTransition
                    key={this.state.animationType}
                    onExit={() => {
                        window.dispatchEvent(new Event('resize'));
                    }}
                    onExited={() => window.dispatchEvent(new Event('resize'))}
                    classNames={this.state.animationType}
                    appear={false}
                    timeout={30000}
                    in
                    out
                >
                    <TransitionContentWrapper>
                        {children}
                    </TransitionContentWrapper>
                </CSSTransition>
            </TransitionGroupWrapper>);
    }

=======
>>>>>>> f435b866
    shouldRenderAccounts() {
        const { selectedDevice } = this.props.wallet;
        return selectedDevice
            && this.props.location
            && this.props.location.state
            && this.props.location.state.network
            && !this.state.shouldRenderDeviceSelection
            && this.state.animationType === 'slide-left';
    }

    handleOpen() {
        this.setState({ clicked: true });
        this.props.toggleDeviceDropdown(!this.props.wallet.dropdownOpened);
    }

    shouldRenderCoins() {
        return !this.state.shouldRenderDeviceSelection && this.state.animationType === 'slide-right';
    }

    render() {
        const { props } = this;
        let menu;
        if (this.shouldRenderAccounts()) {
            menu = (
                <TransitionMenu animationType="slide-left">
                    <AccountMenu {...props} />
                </TransitionMenu>
            );
        } else if (this.shouldRenderCoins()) {
            menu = (
                <TransitionMenu animationType="slide-right">
                    <CoinMenu {...props} />
                </TransitionMenu>
            );
        }

        return (
            <StickyContainer
                location={this.props.location.pathname}
                deviceSelection={this.props.wallet.dropdownOpened}
            >
                <Header
                    isSelected
                    onClickWrapper={() => this.handleOpen()}
                    device={this.props.wallet.selectedDevice}
                    transport={this.props.connect.transport}
                    devices={this.props.devices}
                    isOpen={this.props.wallet.dropdownOpened}
                    icon={(
                        <React.Fragment>
                            {this.props.devices.length > 1 && (
                                <Counter>{this.props.devices.length}</Counter>
                            )}
                            <Icon
                                canAnimate={this.state.clicked === true}
                                isActive={this.props.wallet.dropdownOpened}
                                size={25}
                                color={colors.TEXT_SECONDARY}
                                icon={icons.ARROW_DOWN}
                            />
                        </React.Fragment>
                    )}
                    {...this.props}
                />
                <Body>
                    {this.state.shouldRenderDeviceSelection && <DeviceMenu {...this.props} />}
                    {menu}
                </Body>
                <Footer className="sticky-bottom">
                    <Help>
                        <A
                            href="https://trezor.io/support/"
                            target="_blank"
                            rel="noreferrer noopener"
                        >
                            <Icon size={26} icon={icons.CHAT} color={colors.TEXT_SECONDARY} />Need help?
                        </A>
                    </Help>
                </Footer>
            </StickyContainer>
        );
    }
}

LeftNavigation.propTypes = {
    selectedDevice: PropTypes.object,
    wallet: PropTypes.object,
};


export default LeftNavigation;<|MERGE_RESOLUTION|>--- conflicted
+++ resolved
@@ -125,33 +125,7 @@
             });
         }
     }
-
-<<<<<<< HEAD
-    // TODO: refactor to transition component for reuse of transitions
-    getMenuTransition(children) {
-        return (
-            <TransitionGroupWrapper component="div" className="transition-container">
-                <CSSTransition
-                    key={this.state.animationType}
-                    onExit={() => {
-                        window.dispatchEvent(new Event('resize'));
-                    }}
-                    onExited={() => window.dispatchEvent(new Event('resize'))}
-                    classNames={this.state.animationType}
-                    appear={false}
-                    timeout={30000}
-                    in
-                    out
-                >
-                    <TransitionContentWrapper>
-                        {children}
-                    </TransitionContentWrapper>
-                </CSSTransition>
-            </TransitionGroupWrapper>);
-    }
-
-=======
->>>>>>> f435b866
+  
     shouldRenderAccounts() {
         const { selectedDevice } = this.props.wallet;
         return selectedDevice
