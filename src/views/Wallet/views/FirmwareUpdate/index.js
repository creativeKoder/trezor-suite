--- conflicted
+++ resolved
@@ -131,23 +131,16 @@
                 </g>
             </svg>
         </Image>
-<<<<<<< HEAD
-        <H1>It’s time to update your firmware</H1>
-        <StyledP>Please use Bitcoin wallet interface to update your firmware.</StyledP>
-        <Link href={getOldWalletReleaseUrl(props.device)} target="_self">
-            <Button>Take me to the Bitcoin wallet</Button>
-=======
         <H1>
             <FormattedMessage {...l10nMessages.TR_ITS_TIME_TO_UPDATE_FIRMWARE} />
         </H1>
         <StyledP>
             <FormattedMessage {...l10nMessages.TR_PLEASE_USE_OLD_WALLET} />
         </StyledP>
-        <Link href={getOldWalletReleaseUrl(props.device)}>
+        <Link href={getOldWalletReleaseUrl(props.device)} target="_self">
             <Button>
                 <FormattedMessage {...l10nCommonMessages.TR_TAKE_ME_TO_BITCOIN_WALLET} />
             </Button>
->>>>>>> b68e894f
         </Link>
         {deviceUtils.isDeviceAccessible(props.device) && (
             <StyledNavLink to="/"><FormattedMessage {...l10nCommonMessages.TR_I_WILL_DO_THAT_LATER} /></StyledNavLink>
