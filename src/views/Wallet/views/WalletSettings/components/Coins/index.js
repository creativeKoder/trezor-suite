--- conflicted
+++ resolved
@@ -92,35 +92,6 @@
     align-items: center;
 `;
 
-<<<<<<< HEAD
-const CoinsSettings = (props: Props) => (
-    <Wrapper>
-        <Row>
-            <Content>
-                <Label>
-                    <Left>
-                        <FormattedMessage {...l10nMessages.TR_VISIBLE_COINS} />
-                        <Tooltip
-                            content={
-                                <FormattedMessage {...l10nMessages.TR_VISIBLE_COINS_EXPLAINED} />
-                            }
-                            maxWidth={210}
-                            placement="right"
-                        >
-                            <TooltipIcon
-                                icon={ICONS.HELP}
-                                color={colors.TEXT_SECONDARY}
-                                size={12}
-                            />
-                        </Tooltip>
-                    </Left>
-                    <Right />
-                </Label>
-                {props.networks
-                    .filter(network => !network.isHidden)
-                    .map(network => (
-                        <CoinRow key={network.shortcut}>
-=======
 const ToggleAll = styled.div`
     cursor: pointer;
 `;
@@ -141,7 +112,6 @@
                 <Row>
                     <Content>
                         <Label>
->>>>>>> 88394eed
                             <Left>
                                 <FormattedMessage {...l10nMessages.TR_VISIBLE_COINS} />
                                 <Tooltip
@@ -181,35 +151,6 @@
                                     {props.hiddenCoins.length > 0 ? 'Show all' : 'Hide all'}
                                 </ToggleAll>
                             </Right>
-<<<<<<< HEAD
-                        </CoinRow>
-                    ))}
-            </Content>
-            <Content>
-                <Label>
-                    <Left>
-                        <FormattedMessage {...l10nMessages.TR_VISIBLE_COINS_EXTERNAL} />
-                        <Tooltip
-                            content={
-                                <FormattedMessage {...l10nMessages.TR_VISIBLE_COINS_EXPLAINED} />
-                            }
-                            maxWidth={210}
-                            placement="right"
-                        >
-                            <TooltipIcon
-                                icon={ICONS.HELP}
-                                color={colors.TEXT_SECONDARY}
-                                size={12}
-                            />
-                        </Tooltip>
-                    </Left>
-                    <Right />
-                </Label>
-                {coins
-                    .sort((a, b) => a.order - b.order)
-                    .map(network => (
-                        <CoinRow key={network.id}>
-=======
                         </Label>
                         {props.networks
                             .filter(network => !network.isHidden)
@@ -241,7 +182,6 @@
                     </Content>
                     <Content>
                         <Label>
->>>>>>> 88394eed
                             <Left>
                                 <FormattedMessage {...l10nMessages.TR_VISIBLE_COINS_EXTERNAL} />
                                 <Tooltip
