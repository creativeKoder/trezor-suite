/* @flow */
import React from 'react';
<<<<<<< HEAD
import { H2 } from 'components/Heading';
import BigNumber from 'bignumber.js';
import Icon from 'components/Icon';
import { AsyncSelect } from 'components/Select';
import ICONS from 'config/icons';
import colors from 'config/colors';
import Tooltip from 'components/Tooltip';
import Content from 'views/Wallet/components/Content';

import CoinLogo from 'components/images/CoinLogo';
import * as stateUtils from 'reducers/utils';
import Link from 'components/Link';
import { FONT_WEIGHT, FONT_SIZE } from 'config/variables';
import AccountBalance from './components/Balance';
import AddedToken from './components/Token';
import AddTokenMessage from './components/AddTokenMessage';

import type { Props } from './Container';

const AccountHeading = styled.div`
    padding-bottom: 35px;
    display: flex;
    justify-content: space-between;
    align-items: center;
`;

const H2Wrapper = styled.div`
    display: flex;
    align-items: center;
    padding: 20px 0;
`;

const StyledTooltip = styled(Tooltip)`
    position: relative;
    top: 2px;
`;

const AccountName = styled.div`
    display: flex;
    justify-content: center;
    align-items: center;
`;

const AccountTitle = styled.div`
    font-size: ${FONT_SIZE.WALLET_TITLE};
    font-weight: ${FONT_WEIGHT.MEDIUM};
    color: ${colors.WALLET_TITLE};
`;

const StyledCoinLogo = styled(CoinLogo)`
    margin-right: 10px;
`;

const StyledIcon = styled(Icon)`
    position: relative;
    top: -7px;
    
    &:hover {
        cursor: pointer;
=======
import { connect } from 'react-redux';

import type { State } from 'flowtype';
import EthereumTypeSummary from './ethereum/Container';
import RippleTypeSummary from './ripple/Container';

type WrapperProps = {
    selectedAccount: $ElementType<State, 'selectedAccount'>,
}

// return container for requested network type
export default connect((state: State): WrapperProps => ({
    selectedAccount: state.selectedAccount,
}), null)((props) => {
    const { network } = props.selectedAccount;
    if (!network) return null;

    switch (network.type) {
        case 'ethereum':
            return <EthereumTypeSummary />;
        case 'ripple':
            return <RippleTypeSummary />;
        default:
            return null;
>>>>>>> eb7684f0
    }
});<|MERGE_RESOLUTION|>--- conflicted
+++ resolved
@@ -1,66 +1,5 @@
 /* @flow */
 import React from 'react';
-<<<<<<< HEAD
-import { H2 } from 'components/Heading';
-import BigNumber from 'bignumber.js';
-import Icon from 'components/Icon';
-import { AsyncSelect } from 'components/Select';
-import ICONS from 'config/icons';
-import colors from 'config/colors';
-import Tooltip from 'components/Tooltip';
-import Content from 'views/Wallet/components/Content';
-
-import CoinLogo from 'components/images/CoinLogo';
-import * as stateUtils from 'reducers/utils';
-import Link from 'components/Link';
-import { FONT_WEIGHT, FONT_SIZE } from 'config/variables';
-import AccountBalance from './components/Balance';
-import AddedToken from './components/Token';
-import AddTokenMessage from './components/AddTokenMessage';
-
-import type { Props } from './Container';
-
-const AccountHeading = styled.div`
-    padding-bottom: 35px;
-    display: flex;
-    justify-content: space-between;
-    align-items: center;
-`;
-
-const H2Wrapper = styled.div`
-    display: flex;
-    align-items: center;
-    padding: 20px 0;
-`;
-
-const StyledTooltip = styled(Tooltip)`
-    position: relative;
-    top: 2px;
-`;
-
-const AccountName = styled.div`
-    display: flex;
-    justify-content: center;
-    align-items: center;
-`;
-
-const AccountTitle = styled.div`
-    font-size: ${FONT_SIZE.WALLET_TITLE};
-    font-weight: ${FONT_WEIGHT.MEDIUM};
-    color: ${colors.WALLET_TITLE};
-`;
-
-const StyledCoinLogo = styled(CoinLogo)`
-    margin-right: 10px;
-`;
-
-const StyledIcon = styled(Icon)`
-    position: relative;
-    top: -7px;
-    
-    &:hover {
-        cursor: pointer;
-=======
 import { connect } from 'react-redux';
 
 import type { State } from 'flowtype';
@@ -85,6 +24,5 @@
             return <RippleTypeSummary />;
         default:
             return null;
->>>>>>> eb7684f0
     }
 });