--- conflicted
+++ resolved
@@ -3,20 +3,10 @@
 import React from 'react';
 import BigNumber from 'bignumber.js';
 import styled, { css } from 'styled-components';
-<<<<<<< HEAD
 import { Select, Button, Input, Link, Icon } from 'trezor-ui-components';
-import ICONS from 'config/icons'; // TODO import icons from TUC
-import { FONT_SIZE, FONT_WEIGHT, TRANSITION } from 'config/variables';
-=======
-import { Select } from 'components/Select';
-import Button from 'components/Button';
-import Input from 'components/inputs/Input';
-import Icon from 'components/Icon';
-import Link from 'components/Link';
 import ICONS from 'config/icons';
 import { FONT_SIZE, FONT_WEIGHT, TRANSITION, SCREEN_SIZE } from 'config/variables';
 import { FIAT_CURRENCIES } from 'config/app';
->>>>>>> 5fb9656f
 import colors from 'config/colors';
 import Title from 'views/Wallet/components/Title';
 import P from 'components/Paragraph';
