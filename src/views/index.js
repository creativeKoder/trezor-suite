--- conflicted
+++ resolved
@@ -38,7 +38,6 @@
 
 const App = () => (
     <Provider store={store}>
-<<<<<<< HEAD
         <ConnectedIntlProvider>
             <ConnectedRouter history={history}>
                 <Switch>
@@ -58,6 +57,7 @@
                                 <Route exact path={getPattern('wallet-initialize')} component={WalletInitialize} />
                                 <Route exact path={getPattern('wallet-seedless')} component={WalletSeedless} />
                                 <Route exact path={getPattern('wallet-firmware-update')} component={WalletFirmwareUpdate} />
+                                <Route exact path={getPattern('wallet-backup')} component={WalletNoBackup} />
                                 <Route exact path={getPattern('wallet-device-settings')} component={WalletDeviceSettings} />
                                 <Route exact path={getPattern('wallet-account-summary')} component={AccountSummary} />
                                 <Route path={getPattern('wallet-account-send')} component={AccountSend} />
@@ -70,38 +70,6 @@
                 </Switch>
             </ConnectedRouter>
         </ConnectedIntlProvider>
-=======
-        <ConnectedRouter history={history}>
-            <Switch>
-                <Route exact path={getPattern('landing-home')} component={RootView} />
-                <Route exact path={getPattern('landing-version')} component={Version} />
-                <Route exact path={getPattern('landing-bridge')} component={InstallBridge} />
-                <Route exact path={getPattern('landing-import')} component={ImportView} />
-                <Route>
-                    <ErrorBoundary>
-                        <ImagesPreloader />
-                        <WalletContainer>
-                            <Route exact path={getPattern('wallet-settings')} component={WalletSettings} />
-                            <Route exact path={getPattern('wallet-dashboard')} component={WalletDashboard} />
-                            <Route exact path={getPattern('wallet-acquire')} component={WalletAcquire} />
-                            <Route exact path={getPattern('wallet-unreadable')} component={WalletUnreadableDevice} />
-                            <Route exact path={getPattern('wallet-bootloader')} component={WalletBootloader} />
-                            <Route exact path={getPattern('wallet-initialize')} component={WalletInitialize} />
-                            <Route exact path={getPattern('wallet-seedless')} component={WalletSeedless} />
-                            <Route exact path={getPattern('wallet-firmware-update')} component={WalletFirmwareUpdate} />
-                            <Route exact path={getPattern('wallet-backup')} component={WalletNoBackup} />
-                            <Route exact path={getPattern('wallet-device-settings')} component={WalletDeviceSettings} />
-                            <Route exact path={getPattern('wallet-account-summary')} component={AccountSummary} />
-                            <Route path={getPattern('wallet-account-send')} component={AccountSend} />
-                            <Route path={getPattern('wallet-account-send-override')} component={AccountSend} />
-                            <Route path={getPattern('wallet-account-receive')} component={AccountReceive} />
-                            <Route path={getPattern('wallet-account-signverify')} component={AccountSignVerify} />
-                        </WalletContainer>
-                    </ErrorBoundary>
-                </Route>
-            </Switch>
-        </ConnectedRouter>
->>>>>>> 77e4f349
     </Provider>
 );
 
