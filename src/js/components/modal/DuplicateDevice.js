/* @flow */


import React, { Component } from 'react';
<<<<<<< HEAD
import { getNewInstance } from 'reducers/DevicesReducer';
=======
import { getDuplicateInstanceNumber } from '~/js/reducers/utils';
>>>>>>> e7c76ab9
import type { Props } from './index';

type State = {
    defaultName: string;
    instance: number;
    instanceName: ?string;
    isUsed: boolean;
}

export default class DuplicateDevice extends Component<Props, State> {
    keyboardHandler: (event: KeyboardEvent) => void;

    state: State;

    input: ?HTMLInputElement;

    constructor(props: Props) {
        super(props);

        const device = props.modal.opened ? props.modal.device : null;
        if (!device) return;

        const instance = getDuplicateInstanceNumber(props.devices, device);

        this.state = {
            defaultName: `${device.label} (${instance.toString()})`,
            instance,
            instanceName: null,
            isUsed: false,
        };
    }

    keyboardHandler(event: KeyboardEvent): void {
        if (event.keyCode === 13 && !this.state.isUsed) {
            event.preventDefault();
            this.submit();
        }
    }

    componentDidMount(): void {
        // one time autofocus
        if (this.input) this.input.focus();
        this.keyboardHandler = this.keyboardHandler.bind(this);
        window.addEventListener('keydown', this.keyboardHandler, false);
    }

    componentWillUnmount(): void {
        window.removeEventListener('keydown', this.keyboardHandler, false);
    }

    onNameChange = (value: string): void => {
        let isUsed: boolean = false;
        if (value.length > 0) {
            isUsed = (this.props.devices.find(d => d.instanceName === value) !== undefined);
        }

        this.setState({
            instanceName: value.length > 0 ? value : null,
            isUsed,
        });
    }

    submit() {
        if (!this.props.modal.opened) return;
        const extended: Object = { instanceName: this.state.instanceName, instance: this.state.instance };
        this.props.modalActions.onDuplicateDevice({ ...this.props.modal.device, ...extended });
    }

    render() {
        if (!this.props.modal.opened) return null;

        const { device } = this.props.modal;
        const { onCancel, onDuplicateDevice } = this.props.modalActions;
        const {
            defaultName,
            instanceName,
            isUsed,
        } = this.state;

        return (
            <div className="duplicate">
                <button className="close-modal transparent" onClick={onCancel} />
                <h3>Clone { device.label }?</h3>
                <p>This will create new instance of device which can be used with different passphrase</p>
                <div className="row">
                    <label>Instance name</label>
                    <input
                        type="text"
                        autoComplete="off"
                        autoCorrect="off"
                        autoCapitalize="off"
                        spellCheck="false"
                        className={isUsed ? 'not-valid' : null}
                        placeholder={defaultName}
                        ref={(element) => { this.input = element; }}
                        onChange={event => this.onNameChange(event.currentTarget.value)}
                        defaultValue={instanceName}
                    />
                    { isUsed ? <span className="error">Instance name is already in use</span> : null }
                </div>
                <button disabled={isUsed} onClick={event => this.submit()}>Create new instance</button>
                <button className="white" onClick={onCancel}>Cancel</button>
            </div>
        );
    }
}<|MERGE_RESOLUTION|>--- conflicted
+++ resolved
@@ -2,11 +2,7 @@
 
 
 import React, { Component } from 'react';
-<<<<<<< HEAD
-import { getNewInstance } from 'reducers/DevicesReducer';
-=======
-import { getDuplicateInstanceNumber } from '~/js/reducers/utils';
->>>>>>> e7c76ab9
+import { getDuplicateInstanceNumber } from 'reducers/utils';
 import type { Props } from './index';
 
 type State = {
