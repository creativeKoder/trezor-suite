--- conflicted
+++ resolved
@@ -1,20 +1,13 @@
 /* @flow */
 
 
-import { TRANSPORT, DEVICE } from 'trezor-connect';
-<<<<<<< HEAD
+import { DEVICE } from 'trezor-connect';
 import type { Device } from 'trezor-connect';
 import * as CONNECT from 'actions/constants/TrezorConnect';
 import * as WALLET from 'actions/constants/wallet';
+import { getDuplicateInstanceNumber } from 'reducers/utils';
 
 import type { Action, TrezorDevice } from 'flowtype';
-=======
-import * as CONNECT from '../actions/constants/TrezorConnect';
-import * as WALLET from '../actions/constants/wallet';
-import { getDuplicateInstanceNumber } from './utils';
-
-import type { Action, Device, TrezorDevice } from '~/flowtype';
->>>>>>> e7c76ab9
 
 export type State = Array<TrezorDevice>;
 
