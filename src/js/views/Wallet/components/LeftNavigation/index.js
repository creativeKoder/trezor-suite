--- conflicted
+++ resolved
@@ -5,28 +5,11 @@
 import icons from 'config/icons';
 import { TransitionGroup, CSSTransition } from 'react-transition-group';
 import styled from 'styled-components';
-<<<<<<< HEAD
-
-import type { TrezorDevice } from 'flowtype';
-import AccountMenu from './components/AccountMenu';
-import CoinMenu from './components/CoinMenu';
-import { DeviceDropdown, DeviceSelect } from './components/DeviceMenu';
-import StickyContainer from './components/StickyContainer';
-
-import type { Props } from './components/common';
-
-type TransitionMenuProps = {
-    animationType: string;
-    children?: React.Node;
-}
-
-=======
 import {
     AccountMenu, CoinMenu, DeviceSelect, DeviceDropdown,
 } from './NavigationMenu';
 import StickyContainer from './StickyContainer';
 
->>>>>>> d6b2cdb8
 const TransitionGroupWrapper = styled(TransitionGroup)`
     width: 640px;
 `;
@@ -37,72 +20,15 @@
     vertical-align: top;
 `;
 
-<<<<<<< HEAD
-const TransitionMenu = (props: TransitionMenuProps): React$Element<TransitionGroup> => (
-    <TransitionGroupWrapper component="div" className="transition-container">
-        <CSSTransition
-            key={props.animationType}
-            onExit={() => { window.dispatchEvent(new Event('resize')); }}
-            onExited={() => window.dispatchEvent(new Event('resize'))}
-            in
-            out
-            classNames={props.animationType}
-            appear={false}
-            timeout={300}
-        >
-            <TransitionContentWrapper>
-                {props.children}
-            </TransitionContentWrapper>
-        </CSSTransition>
-    </TransitionGroupWrapper>
-);
-=======
 const StickyBottom = styled.div`
     position: fixed;
     bottom: 0;
     background: ${colors.MAIN};
     border-right: 1px solid ${colors.DIVIDER};
 `;
->>>>>>> d6b2cdb8
 
 const MenuWrapper = styled.div``;
 
-<<<<<<< HEAD
-const LeftNavigation = (props: Props): React$Element<typeof StickyContainer | string> => {
-    const selected: ?TrezorDevice = props.wallet.selectedDevice;
-    const { location } = props.router;
-
-    if (location.pathname === '/' || !selected) return (<aside />);
-
-    const menu = <section />;
-
-    let shouldRenderDeviceSelection = false;
-    // let shouldRenderCoins = false;
-    // let shouldRenderAccounts = false;
-
-    let animationType = '';
-    if (props.deviceDropdownOpened) {
-        shouldRenderDeviceSelection = true;
-        // menu = <DeviceDropdown {...props} />;
-    } else if (location.state.network) {
-        // shouldRenderAccounts = true;
-        shouldRenderDeviceSelection = false;
-        animationType = 'slide-left';
-        // menu = (
-        //     <TransitionMenu animationType="slide-left">
-        //         <AccountMenu {...props} />
-        //     </TransitionMenu>
-        // );
-    } else if (selected.features && !selected.features.bootloader_mode && selected.features.initialized) {
-        // shouldRenderCoins = true;
-        shouldRenderDeviceSelection = false;
-        animationType = 'slide-right';
-        // menu = (
-        //     <TransitionMenu animationType="slide-right">
-        //         <CoinMenu {...props} />
-        //     </TransitionMenu>
-        // );
-=======
 const Help = styled.div`
     text-align: center;
     width: 319px;
@@ -125,7 +51,6 @@
     &:hover {
         background: transparent;
         color: ${colors.TEXT_PRIMARY};
->>>>>>> d6b2cdb8
     }
 `;
 
