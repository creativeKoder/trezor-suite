--- conflicted
+++ resolved
@@ -21,23 +21,10 @@
     margin: 0;
 `;
 
-<<<<<<< HEAD
-const P = ({
-    children, className, size = 'medium', textAlign = 'left', ...rest
-}) => (
-    <Paragraph
-        className={className}
-        size={P_SIZES[size]}
-        textAlign={textAlign}
-        {...rest}
-    >{children}
+const P = ({ children, className, size = 'medium', textAlign = 'left', ...rest }) => (
+    <Paragraph className={className} size={P_SIZES[size]} textAlign={textAlign} {...rest}>
+        {children}
     </Paragraph>
-=======
-const P = ({ children, className, size = FONT_SIZE.BASE }) => (
-    <Wrapper className={className} size={size}>
-        {children}
-    </Wrapper>
->>>>>>> ace66d7d
 );
 
 P.propTypes = {
