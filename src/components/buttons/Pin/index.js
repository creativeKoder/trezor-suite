import * as React from 'react';

import { FONT_SIZE, FONT_WEIGHT } from 'config/variables';

import PropTypes from 'prop-types';
<<<<<<< HEAD
import colors from '../../../config/colors';
import { FONT_SIZE, FONT_WEIGHT } from '../../../config/variables';
=======
import colors from 'config/colors';
import styled from 'styled-components';
>>>>>>> c27a55d2

const Wrapper = styled.button`
    width: 80px;
    height: 80px;
    margin-top: 15px;
    margin-left: 10px;
    font-size: ${FONT_SIZE.BIGGER};
    font-weight: ${FONT_WEIGHT.SEMIBOLD};
    color: ${colors.TEXT_PRIMARY};
    border: 1px solid ${colors.DIVIDER};
    background: ${colors.WHITE};
    transition: all 0.3s;

    &:first-child {
        margin-left: 0px;
    }

    &:hover {
        color: ${colors.TEXT_PRIMARY};
        background-color: ${colors.WHITE};
        border-color: ${colors.TEXT_SECONDARY};
    }

    &:active {
        color: ${colors.TEXT_PRIMARY};
        background: ${colors.DIVIDER};
        border-color: ${colors.DIVIDER};
    }
`;

const PinButton = ({ children, onClick }) => (
    <Wrapper onClick={onClick}>
        { children }
    </Wrapper>
);

PinButton.propTypes = {
    children: PropTypes.string.isRequired,
    onClick: PropTypes.func,
};

export default PinButton;<|MERGE_RESOLUTION|>--- conflicted
+++ resolved
@@ -1,15 +1,10 @@
-import * as React from 'react';
+import React from 'react';
 
 import { FONT_SIZE, FONT_WEIGHT } from 'config/variables';
 
 import PropTypes from 'prop-types';
-<<<<<<< HEAD
-import colors from '../../../config/colors';
-import { FONT_SIZE, FONT_WEIGHT } from '../../../config/variables';
-=======
 import colors from 'config/colors';
 import styled from 'styled-components';
->>>>>>> c27a55d2
 
 const Wrapper = styled.button`
     width: 80px;
