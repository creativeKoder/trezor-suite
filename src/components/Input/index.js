import React from 'react';
import PropTypes from 'prop-types';
import styled, { css } from 'styled-components';
import colors from 'config/colors';
import ICONS from 'config/icons';
import Icon from 'components/Icon';
import { FONT_SIZE, FONT_WEIGHT, TRANSITION } from 'config/variables';

const StyledInput = styled.input`
    width: 100%;
    padding: 6px 12px;

    line-height: 1.42857143;
    font-size: ${FONT_SIZE.SMALL};
    font-weight: ${FONT_WEIGHT.SMALLEST};
    color: ${colors.TEXT_PRIMARY};

    border-radius: 2px;
    border: 1px solid ${colors.DIVIDER};

    background-color: ${colors.WHITE};
    &:focus {
        box-shadow: 0 1px 2px 0 rgba(169, 169, 169, 0.25);
    }

    ${props => props.isSuccess && css`
        border-color: ${colors.SUCCESS_PRIMARY};
        &:focus {
            box-shadow: 0 1px 4px 0 rgba(1, 183, 87, 0.25);
        }
    `}
    ${props => props.isWarning && css`
        border-color: ${colors.WARNING_PRIMARY};
        &:focus {
            box-shadow: 0 1px 4px 0 rgba(235, 138, 0, 0.25);
        }
    `}
    ${props => props.isError && css`
        border-color: ${colors.ERROR_PRIMARY};
        &:focus {
            box-shadow: 0 1px 4px 0 rgba(255, 111, 109, 0.25);
        }
    `}

    transition: ${TRANSITION.HOVER};
    &:disabled {
        background: ${colors.GRAY_LIGHT};
        color: ${colors.TEXT_SECONDARY};
    }
`;

const Wrapper = styled.div`
    display: flex;
    flex-direction: column;
    justify-content: flex-start;
`;

const InputWrapper = styled.div``;

const ErrorLabel = styled.span`
    margin-top: 10px;
    font-size: ${FONT_SIZE.SMALLER};
    color: ${colors.ERROR_PRIMARY};
`;

const StyledIcon = styled(Icon)`
    position: absolute;
    right: 55px;
`;

const Input = ({
<<<<<<< HEAD
    type, autoComplete, autoCorrect, autoCapitalize, spellCheck, value, onChange, isValid, isWarning, isError, placeholder,
}) => (
    <StyledInput
        placeholder={placeholder}
        type={type}
        autoComplete={autoComplete}
        autoCorrect={autoCorrect}
        autoCapitalize={autoCapitalize}
        spellCheck={spellCheck}
        value={value}
        onChange={onChange}
        isValid={isValid}
        isWarning={isWarning}
        isError={isError}
    />
=======
    type, autoComplete, autoCorrect, autoCapitalize, spellCheck, value, onChange, isSuccess, isWarning, isError, errorText,
}) => (
    <Wrapper>
        <InputWrapper>
            <StyledInput
                type={type}
                autoComplete={autoComplete}
                autoCorrect={autoCorrect}
                autoCapitalize={autoCapitalize}
                spellCheck={spellCheck}
                value={value}
                onChange={onChange}
                isSuccess={isSuccess}
                isWarning={isWarning}
                isError={isError}
            />
            {isError && (
                <StyledIcon
                    icon={ICONS.ERROR}
                    color={colors.ERROR_PRIMARY}
                />
            )}
            {isWarning && (
                <StyledIcon
                    icon={ICONS.WARNING}
                    color={colors.WARNING_PRIMARY}
                />
            )}
            {isSuccess && (
                <StyledIcon
                    icon={ICONS.CHECKED}
                    color={colors.SUCCESS_PRIMARY}
                />
            )}
        </InputWrapper>
        {isError && (
            <ErrorLabel>
                {errorText}
            </ErrorLabel>
        )}
    </Wrapper>
>>>>>>> 797b66d9
);

Input.propTypes = {
    placeholder: PropTypes.string,
    type: PropTypes.string,
    autoComplete: PropTypes.string,
    autoCorrect: PropTypes.string,
    autoCapitalize: PropTypes.string,
    spellCheck: PropTypes.string,
    value: PropTypes.string.isRequired,
    onChange: PropTypes.func,
    isSuccess: PropTypes.bool,
    isWarning: PropTypes.bool,
    isError: PropTypes.bool,
    errorText: PropTypes.string,
};

export default Input;<|MERGE_RESOLUTION|>--- conflicted
+++ resolved
@@ -69,29 +69,13 @@
 `;
 
 const Input = ({
-<<<<<<< HEAD
-    type, autoComplete, autoCorrect, autoCapitalize, spellCheck, value, onChange, isValid, isWarning, isError, placeholder,
-}) => (
-    <StyledInput
-        placeholder={placeholder}
-        type={type}
-        autoComplete={autoComplete}
-        autoCorrect={autoCorrect}
-        autoCapitalize={autoCapitalize}
-        spellCheck={spellCheck}
-        value={value}
-        onChange={onChange}
-        isValid={isValid}
-        isWarning={isWarning}
-        isError={isError}
-    />
-=======
-    type, autoComplete, autoCorrect, autoCapitalize, spellCheck, value, onChange, isSuccess, isWarning, isError, errorText,
+    type, autoComplete, placeholder, autoCorrect, autoCapitalize, spellCheck, value, onChange, isSuccess, isWarning, isError, errorText,
 }) => (
     <Wrapper>
         <InputWrapper>
             <StyledInput
                 type={type}
+                placeholder={placeholder}
                 autoComplete={autoComplete}
                 autoCorrect={autoCorrect}
                 autoCapitalize={autoCapitalize}
@@ -127,7 +111,6 @@
             </ErrorLabel>
         )}
     </Wrapper>
->>>>>>> 797b66d9
 );
 
 Input.propTypes = {
