/* @flow */

import styled from 'styled-components';
import PropTypes from 'prop-types';
import React from 'react';
import Link from 'components/Link';
import { getYear } from 'date-fns';
import { bindActionCreators } from 'redux';
import { connect } from 'react-redux';
import { FormattedMessage } from 'react-intl';


import colors from 'config/colors';
import { FONT_SIZE } from 'config/variables';
import * as LogActions from 'actions/LogActions';
import l10nMessages from './index.messages';

type Props = {
    opened: boolean,
    isLanding: boolean,
    toggle: () => any,
}

const Wrapper = styled.div`
    width: 100%;
    font-size: ${FONT_SIZE.SMALL};
    background: ${colors.LANDING};
    color: ${colors.TEXT_SECONDARY};
    padding: 10px 30px;
    display: flex;
    height: 59px;
    flex-wrap: wrap;
    align-items: center;
    justify-content: space-between;
    border-top: 1px solid ${colors.BACKGROUND};

    @media all and (max-width: 850px) {
        justify-content: center;
    }
`;

const StyledLink = styled(Link)`
    margin: 0 10px;
    white-space: nowrap;
`;

const Copy = styled.div`
    white-space: nowrap;
    margin-right: 10px;
`;

const Left = styled.div`
    display: flex;
`;

const Right = styled.div`
    white-space: nowrap;
    margin: 0 10px;
`;

const Footer = ({ opened, toggle, isLanding }: Props) => (
    <Wrapper>
        <Left>
            <Copy>&copy; {getYear(new Date())}</Copy>
            <StyledLink href="http://satoshilabs.com" isGreen>SatoshiLabs</StyledLink>
<<<<<<< HEAD
            <StyledLink href="./assets/tos.pdf" isGreen>
                <FormattedMessage {...l10nMessages.TR_TERMS} />
            </StyledLink>
=======
            <StyledLink href="https://trezor.io/static/pdf/tos.pdf" isGreen>Terms</StyledLink>
>>>>>>> 77e4f349
            <StyledLink onClick={toggle} isGreen>{ opened ? 'Hide Log' : 'Show Log' }</StyledLink>
        </Left>
        {!isLanding && (
            <Right>
                <FormattedMessage
                    {...l10nMessages.TR_EXCHANGE_RATES_BY}
                    values={{ service: <Link href="https://www.coingecko.com" isGreen>Coingecko</Link> }}
                />
            </Right>
        )}
    </Wrapper>
);

Footer.propTypes = {
    opened: PropTypes.bool.isRequired,
    isLanding: PropTypes.bool,
    toggle: PropTypes.func.isRequired,
};

const mapStateToProps = state => ({
    opened: state.log.opened,
});

const mapDispatchToProps = dispatch => ({
    toggle: bindActionCreators(LogActions.toggle, dispatch),
});

export default connect(mapStateToProps, mapDispatchToProps)(Footer);<|MERGE_RESOLUTION|>--- conflicted
+++ resolved
@@ -63,13 +63,9 @@
         <Left>
             <Copy>&copy; {getYear(new Date())}</Copy>
             <StyledLink href="http://satoshilabs.com" isGreen>SatoshiLabs</StyledLink>
-<<<<<<< HEAD
-            <StyledLink href="./assets/tos.pdf" isGreen>
+            <StyledLink href="https://trezor.io/static/pdf/tos.pdf" isGreen>
                 <FormattedMessage {...l10nMessages.TR_TERMS} />
             </StyledLink>
-=======
-            <StyledLink href="https://trezor.io/static/pdf/tos.pdf" isGreen>Terms</StyledLink>
->>>>>>> 77e4f349
             <StyledLink onClick={toggle} isGreen>{ opened ? 'Hide Log' : 'Show Log' }</StyledLink>
         </Left>
         {!isLanding && (
