/* @flow */
import React from 'react';
import styled from 'styled-components';
import { bindActionCreators } from 'redux';
import { connect } from 'react-redux';

import { Button, Tooltip, H5, P, Icon, icons, colors } from 'trezor-ui-components';
import ReactJson from 'react-json-view';
import { FormattedMessage } from 'react-intl';

import * as LogActions from 'actions/LogActions';
import type { State, Dispatch } from 'flowtype';
import l10nMessages from './index.messages';

type OwnProps = {||};
type StateProps = {|
    log: $ElementType<State, 'log'>,
|};

type DispatchProps = {|
    toggle: typeof LogActions.toggle,
    copyToClipboard: typeof LogActions.copyToClipboard,
    resetCopyState: typeof LogActions.resetCopyState,
|};

type Props = {| ...OwnProps, ...StateProps, ...DispatchProps |};

const Wrapper = styled.div`
    position: relative;
    color: ${colors.INFO_PRIMARY};
    background: ${colors.INFO_SECONDARY};
    padding: 24px;
    display: flex;
    flex-direction: column;
    text-align: left;
    width: 100%;
`;

const Click = styled.div`
    cursor: pointer;
    position: absolute;
    top: 0;
    right: 0;
    padding-right: inherit;
    padding-top: inherit;
    color: inherit;
    transition: opacity 0.3s;

    &:active,
    &:hover {
        opacity: 0.6;
        color: inherit;
    }
`;

const StyledParagraph = styled(P)`
    margin: 10px 0;
`;

const LogWrapper = styled.div`
    background: white;
    padding: 25px;
    height: 300px;
    overflow: scroll;
`;

const CopyWrapper = styled.div``;

const ButtonCopy = styled(Button)`
    margin-top: 10px;
`;

const TooltipContainer = styled.div`
    display: flex;
    flex-direction: row;
`;

const Log = (props: Props) => {
    if (!props.log.opened) return null;

    const copyBtn = (
        <ButtonCopy onClick={() => props.copyToClipboard()}>
            <FormattedMessage {...l10nMessages.TR_COPY_TO_CLIPBOARD} />
        </ButtonCopy>
    );
    return (
        <Wrapper>
            <Click onClick={props.toggle}>
                <Icon size={12} color={colors.INFO_PRIMARY} icon={icons.CLOSE} />
            </Click>
            <H5>
                <FormattedMessage {...l10nMessages.TR_LOG} />
            </H5>
            <StyledParagraph size="small">
                <FormattedMessage {...l10nMessages.TR_ATTENTION_COLON_THE_LOG_CONTAINS} />
            </StyledParagraph>
            <LogWrapper>
                <ReactJson src={props.log.entries} />
            </LogWrapper>
            {props.log.copied ? (
<<<<<<< HEAD
                <Tooltip
                    maxWidth={285}
                    placement="top"
                    content={<FormattedMessage {...l10nMessages.TR_COPIED} />}
                >
                    {copyBtn}
                </Tooltip>
=======
                <TooltipContainer>
                    <Tooltip
                        maxWidth={285}
                        placement="top"
                        content={<FormattedMessage {...l10nMessages.TR_COPIED} />}
                        onHidden={props.resetCopyState}
                    >
                        {copyBtn}
                    </Tooltip>
                </TooltipContainer>
>>>>>>> 07db9824
            ) : (
                <CopyWrapper>{copyBtn}</CopyWrapper>
            )}
        </Wrapper>
    );
};

export default connect<Props, OwnProps, StateProps, DispatchProps, State, Dispatch>(
    (state: State): StateProps => ({
        log: state.log,
    }),
    (dispatch: Dispatch): DispatchProps => ({
        toggle: bindActionCreators(LogActions.toggle, dispatch),
        copyToClipboard: bindActionCreators(LogActions.copyToClipboard, dispatch),
        resetCopyState: bindActionCreators(LogActions.resetCopyState, dispatch),
    })
)(Log);<|MERGE_RESOLUTION|>--- conflicted
+++ resolved
@@ -98,15 +98,6 @@
                 <ReactJson src={props.log.entries} />
             </LogWrapper>
             {props.log.copied ? (
-<<<<<<< HEAD
-                <Tooltip
-                    maxWidth={285}
-                    placement="top"
-                    content={<FormattedMessage {...l10nMessages.TR_COPIED} />}
-                >
-                    {copyBtn}
-                </Tooltip>
-=======
                 <TooltipContainer>
                     <Tooltip
                         maxWidth={285}
@@ -117,7 +108,6 @@
                         {copyBtn}
                     </Tooltip>
                 </TooltipContainer>
->>>>>>> 07db9824
             ) : (
                 <CopyWrapper>{copyBtn}</CopyWrapper>
             )}
