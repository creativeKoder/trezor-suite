--- conflicted
+++ resolved
@@ -21,12 +21,8 @@
     log: $ElementType<State, 'log'>,
     toggle: typeof LogActions.toggle,
     copyToClipboard: typeof LogActions.copyToClipboard,
-<<<<<<< HEAD
     resetCopyState: typeof LogActions.resetCopyState,
-}
-=======
 };
->>>>>>> 05e6ff49
 
 const Wrapper = styled.div`
     position: relative;
@@ -119,10 +115,6 @@
     (dispatch: Dispatch) => ({
         toggle: bindActionCreators(LogActions.toggle, dispatch),
         copyToClipboard: bindActionCreators(LogActions.copyToClipboard, dispatch),
-<<<<<<< HEAD
         resetCopyState: bindActionCreators(LogActions.resetCopyState, dispatch),
-    }),
-=======
     })
->>>>>>> 05e6ff49
 )(Log);