/* @flow */
import React from 'react';
import styled from 'styled-components';
import { bindActionCreators } from 'redux';
import { connect } from 'react-redux';
import colors from 'config/colors';
import { H2 } from 'components/Heading';
import Button from 'components/Button';
import Tooltip from 'components/Tooltip';
import ReactJson from 'react-json-view';
import Icon from 'components/Icon';
import P from 'components/Paragraph';
import { FormattedMessage } from 'react-intl';

import * as LogActions from 'actions/LogActions';
import icons from 'config/icons';
import type { State, Dispatch } from 'flowtype';
import l10nMessages from './index.messages';

type Props = {
    log: $ElementType<State, 'log'>,
    toggle: typeof LogActions.toggle,
<<<<<<< HEAD
    copyToClipboard: typeof LogActions.copyToClipboard
}
=======
};
>>>>>>> eb44305b

const Wrapper = styled.div`
    position: relative;
    color: ${colors.INFO_PRIMARY};
    background: ${colors.INFO_SECONDARY};
    padding: 24px;
    display: flex;
    flex-direction: column;
    text-align: left;
    width: 100%;
`;

const Click = styled.div`
    cursor: pointer;
    position: absolute;
    top: 0;
    right: 0;
    padding-right: inherit;
    padding-top: inherit;
    color: inherit;
    transition: opacity 0.3s;

    &:active,
    &:hover {
        opacity: 0.6;
        color: inherit;
    }
`;

const StyledParagraph = styled(P)`
    margin: 10px 0;
`;

const LogWrapper = styled.div`
    background: white;
    padding: 25px;
    height: 300px;
    overflow: scroll;
`;

const CopyWrapper = styled.div`
`;

const ButtonCopy = styled(Button)`
    margin-top: 10px;
`;

const Log = (props: Props): ?React$Element<string> => {
    if (!props.log.opened) return null;

    const copyBtn = (
        <ButtonCopy onClick={() => props.copyToClipboard()}>
            <FormattedMessage {...l10nMessages.TR_COPY_TO_CLIPBOARD} />
        </ButtonCopy>
    );
    return (
        <Wrapper>
            <Click onClick={props.toggle}>
                <Icon size={24} color={colors.INFO_PRIMARY} icon={icons.CLOSE} />
            </Click>
            <H2>
                <FormattedMessage {...l10nMessages.TR_LOG} />
            </H2>
            <StyledParagraph isSmaller>
                <FormattedMessage {...l10nMessages.TR_ATTENTION_COLON_THE_LOG_CONTAINS} />
            </StyledParagraph>
            <LogWrapper>
                <ReactJson src={props.log.entries} />
            </LogWrapper>
            {props.log.copied ? (
                <Tooltip
                    defaultVisible
                    maxWidth={285}
                    placement="top"
                    content={<FormattedMessage {...l10nMessages.TR_COPIED} />}
                >

                    {copyBtn}
                </Tooltip>
            ) : (
                <CopyWrapper>{copyBtn}</CopyWrapper>
            )
            }
        </Wrapper>
    );
};

export default connect(
    (state: State) => ({
        log: state.log,
    }),
    (dispatch: Dispatch) => ({
        toggle: bindActionCreators(LogActions.toggle, dispatch),
<<<<<<< HEAD
        copyToClipboard: bindActionCreators(LogActions.copyToClipboard, dispatch),
    }),
=======
    })
>>>>>>> eb44305b
)(Log);<|MERGE_RESOLUTION|>--- conflicted
+++ resolved
@@ -20,12 +20,8 @@
 type Props = {
     log: $ElementType<State, 'log'>,
     toggle: typeof LogActions.toggle,
-<<<<<<< HEAD
-    copyToClipboard: typeof LogActions.copyToClipboard
-}
-=======
+    copyToClipboard: typeof LogActions.copyToClipboard,
 };
->>>>>>> eb44305b
 
 const Wrapper = styled.div`
     position: relative;
@@ -66,8 +62,7 @@
     overflow: scroll;
 `;
 
-const CopyWrapper = styled.div`
-`;
+const CopyWrapper = styled.div``;
 
 const ButtonCopy = styled(Button)`
     margin-top: 10px;
@@ -102,13 +97,11 @@
                     placement="top"
                     content={<FormattedMessage {...l10nMessages.TR_COPIED} />}
                 >
-
                     {copyBtn}
                 </Tooltip>
             ) : (
                 <CopyWrapper>{copyBtn}</CopyWrapper>
-            )
-            }
+            )}
         </Wrapper>
     );
 };
@@ -119,10 +112,6 @@
     }),
     (dispatch: Dispatch) => ({
         toggle: bindActionCreators(LogActions.toggle, dispatch),
-<<<<<<< HEAD
         copyToClipboard: bindActionCreators(LogActions.copyToClipboard, dispatch),
-    }),
-=======
     })
->>>>>>> eb44305b
 )(Log);