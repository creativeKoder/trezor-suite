import React from 'react';
import { FormattedMessage } from 'react-intl';
import RcTooltip from 'rc-tooltip';
import colors from 'config/colors';
import Link from 'components/Link';
import styled from 'styled-components';
import PropTypes from 'prop-types';
import l10nMessages from './index.messages';

const Wrapper = styled.div``;

const Content = styled.div`
    max-width: ${props => `${props.maxWidth}px` || 'auto'};
`;

const ContentWrapper = styled.div`
    display: block;
`;

const ReadMore = styled.div`
    margin-top: 15px;
    padding: 10px 0 5px 0;
    text-align: center;
    width: 100%;
    color: ${colors.WHITE};
    border-top: 1px solid ${colors.TEXT_SECONDARY};
`;

const Tooltip = ({
    maxWidth,
    className,
    placement,
    content,
    readMoreLink,
    children,
    enterDelayMs,
}) => (
    <Wrapper className={className}>
        <RcTooltip
            arrowContent={<div className="rc-tooltip-arrow-inner" />}
            placement={placement}
            mouseEnterDelay={enterDelayMs || 0}
            overlay={() => (
                <ContentWrapper>
                    <Content maxWidth={maxWidth}>{content}</Content>
                    {readMoreLink && (
                        <Link href={readMoreLink}>
<<<<<<< HEAD
                            <ReadMore><FormattedMessage {...l10nMessages.TR_READ_MORE} /></ReadMore>
=======
                            <ReadMore>Learn more</ReadMore>
>>>>>>> a4d4729a
                        </Link>
                    )
                    }
                </ContentWrapper>
            )}
        >
            {children}
        </RcTooltip>
    </Wrapper>
);

Tooltip.propTypes = {
    className: PropTypes.string,
    placement: PropTypes.string,
    children: PropTypes.oneOfType([
        PropTypes.element,
        PropTypes.string,
    ]),
    maxWidth: PropTypes.number,
    content: PropTypes.oneOfType([
        PropTypes.element,
        PropTypes.string,
    ]),
    readMoreLink: PropTypes.string,
    enterDelayMs: PropTypes.number,
};

export default Tooltip;<|MERGE_RESOLUTION|>--- conflicted
+++ resolved
@@ -5,7 +5,7 @@
 import Link from 'components/Link';
 import styled from 'styled-components';
 import PropTypes from 'prop-types';
-import l10nMessages from './index.messages';
+import l10nCommonMessages from 'views/common.messages';
 
 const Wrapper = styled.div``;
 
@@ -45,11 +45,7 @@
                     <Content maxWidth={maxWidth}>{content}</Content>
                     {readMoreLink && (
                         <Link href={readMoreLink}>
-<<<<<<< HEAD
-                            <ReadMore><FormattedMessage {...l10nMessages.TR_READ_MORE} /></ReadMore>
-=======
-                            <ReadMore>Learn more</ReadMore>
->>>>>>> a4d4729a
+                            <ReadMore><FormattedMessage {...l10nCommonMessages.TR_LEARN_MORE} /></ReadMore>
                         </Link>
                     )
                     }
