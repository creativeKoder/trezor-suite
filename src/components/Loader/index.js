import styled, { css } from 'styled-components';

import { DASH } from 'config/animations';
import { FONT_SIZE } from 'config/variables';
import Paragraph from 'components/Paragraph';
import PropTypes from 'prop-types';
import React from 'react';
<<<<<<< HEAD
import { DASH, GREEN_COLOR } from '../../config/animations';
import { FONT_SIZE } from '../../config/variables';
import Paragraph from '../Paragraph';
import colors from '../../config/colors';
=======
import colors from 'config/colors';
>>>>>>> c27a55d2

const Wrapper = styled.div`
    position: relative;
    width: ${props => `${props.size}px`};
    height: ${props => `${props.size}px`};
    display: flex;
    justify-content: center;
    align-items: center;
`;

const SvgWrapper = styled.svg`
    position: absolute;
    width: 100%;
    height: 100%;
    animation: rotate 2s linear infinite;
    transform-origin: center center;
`;

const CircleWrapper = styled.circle`
    ${props => props.isRoute
        && css`
            stroke: ${props.transparentRoute
        ? 'transparent'
        : colors.GRAY_LIGHT};
        `}

    ${props => props.isPath
        && css`
            stroke-width: ${props.transparentRoute ? '2px' : '1px'};
            stroke-dasharray: 1, 200;
            stroke-dashoffset: 0;
            animation: ${DASH} 1.5s ease-in-out infinite,
                ${props.animationColor || GREEN_COLOR} 6s ease-in-out infinite;
            stroke-linecap: round;
        `};
`;

const StyledParagraph = styled(Paragraph)`
    font-size: ${props => (props.isSmallText ? FONT_SIZE.SMALL : FONT_SIZE.BIG)};
    color: ${props => (props.isWhiteText ? colors.WHITE : colors.TEXT_PRIMARY)};
`;

const Loader = ({
    className,
    text,
    isWhiteText = false,
    isSmallText,
    size = 100,
    animationColor,
    transparentRoute,
}) => (
    <Wrapper className={className} size={size}>
        <StyledParagraph isSmallText={isSmallText} isWhiteText={isWhiteText}>
            {text}
        </StyledParagraph>
        <SvgWrapper viewBox="25 25 50 50" css={css`animation: rotate 2s linear infinite;`}>
            <CircleWrapper
                animationColor={animationColor}
                cx="50"
                cy="50"
                r="20"
                fill="none"
                stroke=""
                strokeMiterlimit="10"
                isRoute
                transparentRoute={transparentRoute}
            />
            <CircleWrapper
                css={css`animation: ${DASH} 1.5s ease-in-out infinite;`}
                animationColor={animationColor}
                cx="50"
                cy="50"
                r="20"
                fill="none"
                strokeMiterlimit="10"
                isPath
                transparentRoute={transparentRoute}
            />
        </SvgWrapper>
    </Wrapper>
);

Loader.propTypes = {
    isWhiteText: PropTypes.bool,
    isSmallText: PropTypes.bool,
    className: PropTypes.string,
    text: PropTypes.string,
    animationColor: PropTypes.object,
    transparentRoute: PropTypes.bool,
    size: PropTypes.number,
};

export default Loader;<|MERGE_RESOLUTION|>--- conflicted
+++ resolved
@@ -1,18 +1,11 @@
+import { DASH, GREEN_COLOR } from 'config/animations';
 import styled, { css } from 'styled-components';
 
-import { DASH } from 'config/animations';
 import { FONT_SIZE } from 'config/variables';
 import Paragraph from 'components/Paragraph';
 import PropTypes from 'prop-types';
 import React from 'react';
-<<<<<<< HEAD
-import { DASH, GREEN_COLOR } from '../../config/animations';
-import { FONT_SIZE } from '../../config/variables';
-import Paragraph from '../Paragraph';
-import colors from '../../config/colors';
-=======
 import colors from 'config/colors';
->>>>>>> c27a55d2
 
 const Wrapper = styled.div`
     position: relative;
