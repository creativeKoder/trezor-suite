/* @flow */
import React from 'react';
import { FormattedMessage } from 'react-intl';
import TrezorConnect, { UI } from 'trezor-connect';
import * as BLOCKCHAIN_ACTION from 'actions/constants/blockchain';
import * as DISCOVERY from 'actions/constants/discovery';
import * as ACCOUNT from 'actions/constants/account';
import * as NOTIFICATION from 'actions/constants/notification';

import type {
    ThunkAction,
    AsyncAction,
    PromiseAction,
    PayloadAction,
    GetState,
    Dispatch,
    TrezorDevice,
    Account,
} from 'flowtype';
import type { Discovery, State } from 'reducers/DiscoveryReducer';
import l10nMessages from 'components/notifications/Context/actions.messages';
import l10nCommonMessages from 'views/common.messages';
import * as BlockchainActions from './BlockchainActions';
import * as EthereumDiscoveryActions from './ethereum/DiscoveryActions';
import * as RippleDiscoveryActions from './ripple/DiscoveryActions';

export type DiscoveryStartAction =
    | EthereumDiscoveryActions.DiscoveryStartAction
    | RippleDiscoveryActions.DiscoveryStartAction;

export type DiscoveryWaitingAction = {
    type:
        | typeof DISCOVERY.WAITING_FOR_DEVICE
        | typeof DISCOVERY.WAITING_FOR_BLOCKCHAIN
        | typeof DISCOVERY.FIRMWARE_NOT_SUPPORTED
        | typeof DISCOVERY.FIRMWARE_OUTDATED,
    device: TrezorDevice,
    network: string,
};

export type DiscoveryCompleteAction = {
    type: typeof DISCOVERY.COMPLETE,
    device: TrezorDevice,
    network: string,
};

export type DiscoveryAction =
    | {
          type: typeof DISCOVERY.FROM_STORAGE,
          payload: State,
      }
    | {
          type: typeof DISCOVERY.STOP,
          device: TrezorDevice,
      }
    | DiscoveryStartAction
    | DiscoveryWaitingAction
    | DiscoveryCompleteAction;

// There are multiple async methods during discovery process (trezor-connect and blockchain actions)
// This method will check after each of async action if process was interrupted (for example by network change or device disconnect)
const isProcessInterrupted = (process?: Discovery): PayloadAction<boolean> => (
    dispatch: Dispatch,
    getState: GetState
): boolean => {
    if (!process) {
        return false;
    }
    const { deviceState, network } = process;
    const discoveryProcess: ?Discovery = getState().discovery.find(
        d => d.deviceState === deviceState && d.network === network
    );
    if (!discoveryProcess) return false;
    return discoveryProcess.interrupted;
};

// Private action
// Called from "this.begin", "this.restore", "this.addAccount"
const start = (device: TrezorDevice, network: string, ignoreCompleted?: boolean): ThunkAction => (
    dispatch: Dispatch,
    getState: GetState
): void => {
    const selected = getState().wallet.selectedDevice;
    if (!selected) {
        // TODO: throw error
        console.error('Start discovery: no selected device', device);
        return;
    }
    if (selected.path !== device.path) {
        console.error('Start discovery: requested device is not selected', device, selected);
        return;
    }
    if (!selected.state) {
        console.warn("Start discovery: Selected device wasn't authenticated yet...");
        return;
    }
    if (selected.connected && !selected.available) {
        console.warn('Start discovery: Selected device is unavailable...');
        return;
    }

    const { discovery } = getState();
    const discoveryProcess: ?Discovery = discovery.find(
        d => d.deviceState === device.state && d.network === network
    );

    if (!selected.connected && (!discoveryProcess || !discoveryProcess.completed)) {
        dispatch({
            type: DISCOVERY.WAITING_FOR_DEVICE,
            device,
            network,
        });
        return;
    }

    const blockchain = getState().blockchain.find(b => b.shortcut === network);
    if (blockchain && !blockchain.connected && (!discoveryProcess || !discoveryProcess.completed)) {
        dispatch({
            type: DISCOVERY.WAITING_FOR_BLOCKCHAIN,
            device,
            network,
        });
        return;
    }

    if (!discoveryProcess) {
        dispatch(begin(device, network));
    } else if (discoveryProcess.completed && !ignoreCompleted) {
        dispatch({
            type: DISCOVERY.COMPLETE,
            device,
            network,
        });
    } else if (
        discoveryProcess.interrupted ||
        discoveryProcess.waitingForDevice ||
        discoveryProcess.waitingForBlockchain
    ) {
        // discovery cycle was interrupted
        // start from beginning
        dispatch(begin(device, network));
    } else {
        dispatch(discoverAccount(device, discoveryProcess));
    }
};

// first iteration
// generate public key for this account
// start discovery process
const begin = (device: TrezorDevice, networkName: string): AsyncAction => async (
    dispatch: Dispatch,
    getState: GetState
): Promise<void> => {
    const { config } = getState().localStorage;
    const network = config.networks.find(c => c.shortcut === networkName);
    if (!network) return;

    dispatch({
        type: DISCOVERY.WAITING_FOR_DEVICE,
        device,
        network: networkName,
    });

    let startAction: DiscoveryStartAction;

    try {
        switch (network.type) {
            case 'ethereum':
                startAction = await dispatch(EthereumDiscoveryActions.begin(device, network));
                break;
            case 'ripple':
                startAction = await dispatch(RippleDiscoveryActions.begin(device, network));
                break;
            default:
                throw new Error(`DiscoveryActions.begin: Unknown network type: ${network.type}`);
        }
    } catch (error) {
        dispatch({
            type: NOTIFICATION.ADD,
            payload: {
<<<<<<< HEAD
                type: 'error',
                title: <FormattedMessage {...l10nMessages.TR_ACCOUNT_DISCOVERY_ERROR} />,
=======
                variant: 'error',
                title: 'Discovery error',
>>>>>>> 1b9a6e60
                message: error.message,
                cancelable: true,
                actions: [
                    {
                        label: <FormattedMessage {...l10nCommonMessages.TR_TRY_AGAIN} />,
                        callback: () => {
                            dispatch(start(device, networkName));
                        },
                    },
                ],
            },
        });
        return;
    }

    // check for interruption
    // corner case: DISCOVERY.START wasn't called yet, but Discovery exists in reducer created by DISCOVERY.WAITING_FOR_DEVICE action
    // this is why we need to get process instance directly from reducer
    const discoveryProcess = getState().discovery.find(
        d => d.deviceState === device.state && d.network === network
    );
    if (dispatch(isProcessInterrupted(discoveryProcess))) return;

    // send data to reducer
    dispatch(startAction);

    // next iteration
    dispatch(start(device, networkName));
};

const discoverAccount = (device: TrezorDevice, discoveryProcess: Discovery): AsyncAction => async (
    dispatch: Dispatch,
    getState: GetState
): Promise<void> => {
    const { config } = getState().localStorage;
    const network = config.networks.find(c => c.shortcut === discoveryProcess.network);
    if (!network) return;

    const { completed, accountIndex } = discoveryProcess;
    let account: Account;
    try {
        switch (network.type) {
            case 'ethereum':
                account = await dispatch(
                    EthereumDiscoveryActions.discoverAccount(device, discoveryProcess)
                );
                break;
            case 'ripple':
                account = await dispatch(
                    RippleDiscoveryActions.discoverAccount(device, discoveryProcess)
                );
                break;
            default:
                throw new Error(
                    `DiscoveryActions.discoverAccount: Unknown network type: ${network.type}`
                );
        }
    } catch (error) {
        // handle not supported firmware error
        if (error.message === UI.FIRMWARE_NOT_SUPPORTED) {
            dispatch({
                type: DISCOVERY.FIRMWARE_NOT_SUPPORTED,
                device,
                network: discoveryProcess.network,
            });
            return;
        }

        // handle outdated firmware error
        if (error.message === UI.FIRMWARE_OLD) {
            dispatch({
                type: DISCOVERY.FIRMWARE_OUTDATED,
                device,
                network: discoveryProcess.network,
            });
            return;
        }

        dispatch({
            type: DISCOVERY.STOP,
            device,
        });

        dispatch({
            type: NOTIFICATION.ADD,
            payload: {
<<<<<<< HEAD
                type: 'error',
                title: <FormattedMessage {...l10nMessages.TR_ACCOUNT_DISCOVERY_ERROR} />,
=======
                variant: 'error',
                title: 'Account discovery error',
>>>>>>> 1b9a6e60
                message: error.message,
                cancelable: true,
                actions: [
                    {
                        label: <FormattedMessage {...l10nCommonMessages.TR_TRY_AGAIN} />,
                        callback: () => {
                            dispatch(start(device, discoveryProcess.network));
                        },
                    },
                ],
            },
        });
        return;
    }

    if (dispatch(isProcessInterrupted(discoveryProcess))) return;

    const accountIsEmpty = account.empty;
    if (
        !accountIsEmpty ||
        (accountIsEmpty && completed) ||
        (accountIsEmpty && accountIndex === 0)
    ) {
        dispatch({
            type: ACCOUNT.CREATE,
            payload: account,
        });
    }

    if (accountIsEmpty) {
        dispatch(finish(device, discoveryProcess));
    } else if (!completed) {
        dispatch(discoverAccount(device, discoveryProcess));
    }
};

const finish = (device: TrezorDevice, discoveryProcess: Discovery): AsyncAction => async (
    dispatch: Dispatch
): Promise<void> => {
    await TrezorConnect.getFeatures({
        device: {
            path: device.path,
            instance: device.instance,
            state: device.state,
        },
        keepSession: false,
        // useEmptyPassphrase: !device.instance,
        useEmptyPassphrase: device.useEmptyPassphrase,
    });

    await dispatch(BlockchainActions.subscribe(discoveryProcess.network));

    if (dispatch(isProcessInterrupted(discoveryProcess))) return;

    dispatch({
        type: DISCOVERY.COMPLETE,
        device,
        network: discoveryProcess.network,
    });
};

export const reconnect = (network: string, timeout: number = 30): PromiseAction<void> => async (
    dispatch: Dispatch
): Promise<void> => {
    // Runs two promises.
    // First promise is a subscribe action which will never resolve in case of completely lost connection to the backend
    // That's why there is a second promise that rejects after the specified timeout.
    return Promise.race([
        dispatch(BlockchainActions.subscribe(network)),
        new Promise((_, reject) => setTimeout(() => reject(new Error('timeout')), timeout)),
    ])
        .catch(() => {
            // catch error from first promises that rejects (most likely timeout)
            dispatch({
                type: BLOCKCHAIN_ACTION.FAIL_SUBSCRIBE,
                shortcut: network,
            });
        })
        .then(() => {
            // dispatch restore when subscribe promise resolves
            dispatch(restore());
        });
};

// Called after DEVICE.CONNECT ('trezor-connect') or CONNECT.AUTH_DEVICE actions in WalletService
// OR after BlockchainSubscribe in this.reconnect
export const restore = (): ThunkAction => (dispatch: Dispatch, getState: GetState): void => {
    // check if current url has "network" parameter
    const urlParams = getState().router.location.state;
    if (!urlParams.network) return;

    // make sure that "selectedDevice" exists
    const selected = getState().wallet.selectedDevice;
    if (!selected) return;

    // find discovery process for requested network
    const discoveryProcess: ?Discovery = getState().discovery.find(
        d => d.deviceState === selected.state && d.network === urlParams.network
    );

    // if there was no process befor OR process was interrupted/waiting
    const shouldStart =
        !discoveryProcess ||
        (discoveryProcess.interrupted ||
            discoveryProcess.waitingForDevice ||
            discoveryProcess.waitingForBlockchain);
    if (shouldStart) {
        dispatch(start(selected, urlParams.network));
    }
};

export const stop = (): ThunkAction => (dispatch: Dispatch, getState: GetState): void => {
    const device: ?TrezorDevice = getState().wallet.selectedDevice;
    if (!device) return;

    // get all uncompleted discovery processes which assigned to selected device
    const discoveryProcesses = getState().discovery.filter(
        d => d.deviceState === device.state && !d.completed
    );
    if (discoveryProcesses.length > 0) {
        dispatch({
            type: DISCOVERY.STOP,
            device,
        });
    }
};

export const addAccount = (): ThunkAction => (dispatch: Dispatch, getState: GetState): void => {
    const selected = getState().wallet.selectedDevice;
    if (!selected) return;
    dispatch(start(selected, getState().router.location.state.network, true));
};<|MERGE_RESOLUTION|>--- conflicted
+++ resolved
@@ -178,13 +178,8 @@
         dispatch({
             type: NOTIFICATION.ADD,
             payload: {
-<<<<<<< HEAD
-                type: 'error',
+                variant: 'error',
                 title: <FormattedMessage {...l10nMessages.TR_ACCOUNT_DISCOVERY_ERROR} />,
-=======
-                variant: 'error',
-                title: 'Discovery error',
->>>>>>> 1b9a6e60
                 message: error.message,
                 cancelable: true,
                 actions: [
@@ -271,13 +266,8 @@
         dispatch({
             type: NOTIFICATION.ADD,
             payload: {
-<<<<<<< HEAD
-                type: 'error',
+                variant: 'error',
                 title: <FormattedMessage {...l10nMessages.TR_ACCOUNT_DISCOVERY_ERROR} />,
-=======
-                variant: 'error',
-                title: 'Account discovery error',
->>>>>>> 1b9a6e60
                 message: error.message,
                 cancelable: true,
                 actions: [
