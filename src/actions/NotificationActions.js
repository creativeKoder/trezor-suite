/* @flow */
import * as React from 'react';
import * as NOTIFICATION from 'actions/constants/notification';

import type {
    Action,
    AsyncAction,
    GetState,
    Dispatch,
    RouterLocationState,
    MessageDescriptor,
} from 'flowtype';
import type { CallbackAction } from 'reducers/NotificationReducer';

export type NotificationAction =
    | {
          type: typeof NOTIFICATION.ADD,
          payload: {
<<<<<<< HEAD
              +type: string,
              +title: React.Node | MessageDescriptor | string,
=======
              +variant: string,
              +title: React.Node | string,
>>>>>>> 1b9a6e60
              +message?: ?(React.Node | string),
              +cancelable: boolean,
              actions?: Array<CallbackAction>,
          },
      }
    | {
          type: typeof NOTIFICATION.CLOSE,
          payload?: {
              id?: string,
              devicePath?: string,
          },
      };

export const close = (payload: any = {}): Action => ({
    type: NOTIFICATION.CLOSE,
    payload,
});

// called from RouterService
export const clear = (
    currentParams: RouterLocationState,
    requestedParams: RouterLocationState
): AsyncAction => async (dispatch: Dispatch, getState: GetState): Promise<void> => {
    // if route has been changed from device view into something else (like other device, settings...)
    // try to remove all Notifications which are linked to previous device (they are not cancelable by user)
    if (
        currentParams.device !== requestedParams.device ||
        currentParams.deviceInstance !== requestedParams.deviceInstance
    ) {
        const entries = getState().notifications.filter(
            entry => typeof entry.devicePath === 'string'
        );
        entries.forEach(entry => {
            if (typeof entry.devicePath === 'string') {
                dispatch({
                    type: NOTIFICATION.CLOSE,
                    payload: {
                        devicePath: entry.devicePath,
                    },
                });
            }
        });
    }
};<|MERGE_RESOLUTION|>--- conflicted
+++ resolved
@@ -16,13 +16,8 @@
     | {
           type: typeof NOTIFICATION.ADD,
           payload: {
-<<<<<<< HEAD
-              +type: string,
+              +variant: string,
               +title: React.Node | MessageDescriptor | string,
-=======
-              +variant: string,
-              +title: React.Node | string,
->>>>>>> 1b9a6e60
               +message?: ?(React.Node | string),
               +cancelable: boolean,
               actions?: Array<CallbackAction>,
