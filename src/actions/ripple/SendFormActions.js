--- conflicted
+++ resolved
@@ -457,13 +457,8 @@
         dispatch({
             type: NOTIFICATION.ADD,
             payload: {
-<<<<<<< HEAD
-                type: 'error',
+                variant: 'error',
                 title: <FormattedMessage {...l10nMessages.TR_TRANSACTION_ERROR} />,
-=======
-                variant: 'error',
-                title: 'Transaction error',
->>>>>>> 1b9a6e60
                 message: signedTransaction.payload.error,
                 cancelable: true,
                 actions: [],
@@ -481,13 +476,8 @@
         dispatch({
             type: NOTIFICATION.ADD,
             payload: {
-<<<<<<< HEAD
-                type: 'error',
+                variant: 'error',
                 title: <FormattedMessage {...l10nMessages.TR_TRANSACTION_ERROR} />,
-=======
-                variant: 'error',
-                title: 'Transaction error',
->>>>>>> 1b9a6e60
                 message: push.payload.error,
                 cancelable: true,
                 actions: [],
@@ -509,13 +499,8 @@
     dispatch({
         type: NOTIFICATION.ADD,
         payload: {
-<<<<<<< HEAD
-            type: 'success',
+            variant: 'success',
             title: <FormattedMessage {...l10nMessages.TR_TRANSACTION_SUCCESS} />,
-=======
-            variant: 'success',
-            title: 'Transaction success',
->>>>>>> 1b9a6e60
             message: txid,
             cancelable: true,
             actions: [],
