{
    "name": "@trezor/suite",
    "version": "20.7.1-beta",
    "private": true,
    "scripts": {
        "lint": "yarn lint:styles && yarn lint:js",
        "lint:js": "eslint '**/*{.ts,.tsx}'",
        "lint:styles": "npx stylelint './src/**/*{.ts,.tsx}'",
        "translations:extract": "rimraf translations/extractedMessages && cross-env NODE_ENV=translations babel src/support/messages.ts > /dev/null && node ../translations-manager/lib/cli.js merge-msgs && node ../translations-manager/lib/cli.js build-csv",
        "translations:upload": "yarn translations:extract && node ../translations-manager/lib/cli.js upload",
        "translations:download": "yarn ttm build-translations && sleep 5 && yarn ttm export-translations",
        "translations:unused": "node ../translations-manager/lib/cli.js find-unused-messages --messages ./translations/master.json --src ./src --src ../suite-web/pages --src ../suite-desktop/pages",
        "type-check": "tsc --project tsconfig.json",
        "test": "run-s test:*",
        "test:unit": "jest",
        "test-unit:watch": "jest -o --watch",
        "test-health": "jest -c jest.config.health.js"
    },
    "dependencies": {
        "@formatjs/intl-pluralrules": "^1.5.3",
        "@formatjs/intl-relativetimeformat": "^4.5.10",
        "@trezor/components": "^1.0.0",
        "@trezor/suite-data": "20.7.1-beta",
        "@trezor/suite-storage": "20.7.1-beta",
        "@types/zxcvbn": "^4.4.0",
        "bignumber.js": "^9.0.0",
        "color-hash": "^1.0.3",
        "date-fns": "^2.11.0",
        "date-fns-tz": "^1.0.10",
        "debounce": "^1.2.0",
        "dropbox": "5.1.0",
        "ethereumjs-tx": "^2.1.2",
        "ethereumjs-util": "^6.0.0",
        "framer-motion": "^1.10.3",
        "immer": "^5.3.2",
        "multicoin-address-validator": "^0.4.1",
        "pako": "^1.0.11",
        "qs": "^6.9.4",
        "react": "16.9.0",
        "react-dom": "16.9.0",
        "react-text-truncate": "0.16.0",
        "react-focus-lock": "^2.0.5",
        "react-hotkeys-hook": "^1.5.4",
        "react-intl": "^3.9.2",
        "react-native-web": "^0.11.2",
        "react-qr-reader": "^2.2.1",
        "react-qr-svg": "^2.2.1",
        "react-redux": "^7.2.0",
        "react-is": "16.13.1",
        "react-toastify": "^5.5.0",
        "react-transition-group": "^4.2.2",
        "react-window": "^1.8.4",
        "recharts": "^2.0.0-beta.1",
        "redux": "^4.0.5",
        "redux-devtools-extension": "^2.13.8",
        "redux-logger": "^3.0.6",
        "redux-thunk": "^2.3.0",
        "styled-components": "^5.1.1",
<<<<<<< HEAD
        "trezor-connect": "8.1.8-beta.1",
=======
        "trezor-connect": "8.1.8-extended",
>>>>>>> e0f48dc8
        "validator": "^13.0.0",
        "web3-utils": "^1.2.6",
        "zxcvbn": "^4.4.2"
    },
    "devDependencies": {
        "@babel/plugin-syntax-dynamic-import": "^7.8.3",
        "@next/bundle-analyzer": "^9.2.1",
        "@trezor/translations-manager": "^1.0.0",
        "@types/debounce": "^1.2.0",
        "@types/react-text-truncate": "0.14.0",
        "@types/node-fetch": "^2.5.5",
        "@types/pako": "^1.0.1",
        "@types/qs": "^6.9.2",
        "@types/react": "^16.7.11",
        "@types/react-dom": "^16.0.11",
        "@types/react-intl": "^3.0.0",
        "@types/react-qr-reader": "^2.1.2",
        "@types/react-redux": "^7.1.7",
        "@types/react-test-renderer": "^16.9.1",
        "@types/react-window": "^1.8.0",
        "@types/recharts": "^1.8.3",
        "@types/redux-logger": "^3.0.7",
        "@types/redux-mock-store": "^1.0.2",
        "@types/styled-components": "^5.1.0",
        "@types/validator": "^12.0.1",
        "babel-plugin-react-intl": "^7.5.23",
        "canvas": "^2.6.1",
        "cross-env": "^7.0.2",
        "fake-indexeddb": "^3.0.0",
        "jest-watch-typeahead": "^0.4.2",
        "node-fetch": "^2.6.0",
        "react-test-renderer": "^16.12.0",
        "recursive-readdir-sync": "^1.0.6",
        "redux-mock-store": "^1.5.4",
        "stylelint": "^10.0.1",
        "stylelint-config-recommended": "^2.2.0",
        "stylelint-config-styled-components": "^0.1.1",
        "typescript-styled-plugin": "^0.15.0",
        "regenerator-runtime": "0.13.5",
        "core-js-bundle": "3.6.5"
    }
}<|MERGE_RESOLUTION|>--- conflicted
+++ resolved
@@ -56,11 +56,7 @@
         "redux-logger": "^3.0.6",
         "redux-thunk": "^2.3.0",
         "styled-components": "^5.1.1",
-<<<<<<< HEAD
-        "trezor-connect": "8.1.8-beta.1",
-=======
         "trezor-connect": "8.1.8-extended",
->>>>>>> e0f48dc8
         "validator": "^13.0.0",
         "web3-utils": "^1.2.6",
         "zxcvbn": "^4.4.2"
