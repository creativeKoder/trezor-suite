import { ThunkDispatch } from 'redux-thunk';
import { UiEvent, DeviceEvent, TransportEvent } from 'trezor-connect';
import { BlockchainActions } from '@suite-actions/blockchainActions';
import { RouterActions } from '@suite-actions/routerActions';

import { StorageActions } from '@suite-actions/storageActions';
import { SuiteActions } from '@suite-actions/suiteActions';
import { settingsActions as WalletSettingsActions } from '@wallet-actions/settingsActions';
<<<<<<< HEAD
import { NotificationActions as WalletNotificationActions } from '@wallet-actions/notificationActions';
=======
import { SignVerifyAction as WalletSignVerifyAction } from '@wallet-actions/signVerifyActions';
>>>>>>> 0b9166a7
import { LogActions } from '@suite-actions/logActions';
import { State as ReducersState } from '@suite/reducers/store';
import OnboardingActions from '@onboarding-types/actions';

export { MessageDescriptor } from '@suite-support/ConnectedIntlProvider';
export { Messages } from '@suite-support/ConnectedIntlProvider';

export type Omit<T, K> = Pick<T, Exclude<keyof T, K>>;

type TrezorConnectEvents =
    | Omit<TransportEvent, 'event'>
    | Omit<UiEvent, 'event'>
    | Omit<DeviceEvent, 'event'>
    | { type: 'iframe-loaded'; payload: any };

export type State = ReducersState;

// actions from Wallet sub app
<<<<<<< HEAD
export type WalletAction = WalletSettingsActions | WalletNotificationActions;
=======
export type WalletActions = WalletSettingsActions | WalletSignVerifyAction;
>>>>>>> 0b9166a7

// all actions from all apps
export type Action =
    | TrezorConnectEvents
    | RouterActions
    | BlockchainActions
    | StorageActions
    | SuiteActions
    | LogActions
    | OnboardingActions
    | WalletActions;

// export type Dispatch = ReduxDispatch<Action>;
export type Dispatch = ThunkDispatch<State, any, Action>;
export type GetState = () => State;

// tmp
type Features = any;
type FirmwareRelease = any;
// type DeviceStatus = 'available' | 'occupied' | 'used';
// type DeviceMode = 'normal' | 'bootloader' | 'initialize' | 'seedless';
// type DeviceFirmwareStatus = 'valid' | 'outdated' | 'required' | 'unknown' | 'none';
type DeviceStatus = any;
type DeviceMode = any;
type DeviceFirmwareStatus = any;

export interface AcquiredDevice {
    type: 'acquired';
    path: string;
    label: string;
    features: Features;
    firmware: DeviceFirmwareStatus;
    firmwareRelease?: FirmwareRelease;
    status: DeviceStatus;
    mode: DeviceMode;
    state?: string;
    useEmptyPassphrase: boolean;

    remember: boolean; // device should be remembered
    connected: boolean; // device is connected
    available: boolean; // device cannot be used because of features.passphrase_protection is different then expected
    instance?: number;
    instanceLabel: string;
    instanceName?: string;
    ts: number;
}

export interface UnknownDevice {
    type: 'unacquired' | 'unreadable';
    path: string;
    label: string;
    features: undefined;
    state: undefined;
    useEmptyPassphrase: boolean;

    remember: boolean; // device should be remembered
    connected: boolean; // device is connected
    available: boolean; // device cannot be used because of features.passphrase_protection is different then expected
    instance?: number;
    instanceLabel: string;
    instanceName?: string;
    ts: number;
}

export type TrezorDevice = AcquiredDevice | UnknownDevice;<|MERGE_RESOLUTION|>--- conflicted
+++ resolved
@@ -6,11 +6,8 @@
 import { StorageActions } from '@suite-actions/storageActions';
 import { SuiteActions } from '@suite-actions/suiteActions';
 import { settingsActions as WalletSettingsActions } from '@wallet-actions/settingsActions';
-<<<<<<< HEAD
 import { NotificationActions as WalletNotificationActions } from '@wallet-actions/notificationActions';
-=======
 import { SignVerifyAction as WalletSignVerifyAction } from '@wallet-actions/signVerifyActions';
->>>>>>> 0b9166a7
 import { LogActions } from '@suite-actions/logActions';
 import { State as ReducersState } from '@suite/reducers/store';
 import OnboardingActions from '@onboarding-types/actions';
@@ -29,11 +26,7 @@
 export type State = ReducersState;
 
 // actions from Wallet sub app
-<<<<<<< HEAD
-export type WalletAction = WalletSettingsActions | WalletNotificationActions;
-=======
-export type WalletActions = WalletSettingsActions | WalletSignVerifyAction;
->>>>>>> 0b9166a7
+export type WalletAction = WalletSettingsActions | WalletSignVerifyAction | WalletNotificationActions;
 
 // all actions from all apps
 export type Action =
