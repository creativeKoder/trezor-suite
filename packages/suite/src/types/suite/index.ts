--- conflicted
+++ resolved
@@ -27,14 +27,11 @@
 export type AppState = AppState;
 
 // actions from Wallet sub app
-<<<<<<< HEAD
-export type WalletActions = WalletSettingsActions | WalletSignVerifyAction | FiatRateAction;
-=======
 export type WalletActions =
     | WalletSettingsActions
     | WalletSignVerifyAction
-    | WalletNotificationActions;
->>>>>>> 86509354
+    | WalletNotificationActions
+    | FiatRateAction;
 
 // all actions from all apps
 export type Action =
