import { Device, DEVICE } from 'trezor-connect';
import { Action, Dispatch, GetState, TrezorDevice } from '@suite-types/index';
import * as reducersUtils from '@suite-utils/reducers';
import * as SUITE from './constants/suite';

export type SuiteActions =
    | {
          type: typeof SUITE.INIT;
      }
    | {
          type: typeof SUITE.READY;
      }
    | {
          type: typeof SUITE.CONNECT_INITIALIZED;
      }
    | {
          type: typeof SUITE.ERROR;
          error: any;
      }
    | {
          type: typeof SUITE.SELECT_DEVICE;
          payload?: TrezorDevice;
      }
    | {
          type: typeof SUITE.UPDATE_SELECTED_DEVICE;
          payload: TrezorDevice;
      }
    | {
          type: typeof SUITE.SET_LANGUAGE;
          locale: string;
          messages: { [key: string]: string };
      }
    | {
          type: typeof SUITE.TOGGLE_DEVICE_MENU;
          opened: boolean;
      }
    | {
          type: typeof SUITE.TOGGLE_SIDEBAR;
      }
    | {
          type: typeof SUITE.ONLINE_STATUS;
          online: boolean;
      };

export const updateOnlineStatus = () => (dispatch: Dispatch) => {
    const statusHandler = () => {
        dispatch({
            type: SUITE.ONLINE_STATUS,
            online: navigator.onLine,
        });
    };
    statusHandler();
    window.addEventListener('online', statusHandler);
    window.addEventListener('offline', statusHandler);
};

export const onSuiteReady = (): SuiteActions => {
    return {
        type: SUITE.READY,
    };
};

export const onSuiteError = (error: any): SuiteActions => {
    return {
        type: SUITE.ERROR,
        error,
    };
};

// Called from "DEVICE.CONNECT/DEVICE.DISCONNECT" events or from UI
export const selectDevice = (device: Device | TrezorDevice | undefined) => (
    dispatch: Dispatch,
    getState: GetState,
) => {
    // 1. TODO: check if ui is not blocked (by device request, or application itself - for example onboarding)

    // 2. TODO: check if device is acquired

    // 3. TODO: check if device is in available mode (oinitialized, readable)

    // 4. select this device
    const payload = device
<<<<<<< HEAD
        ? getState().devices.find((d: TrezorDevice) => device.path === d.path)
=======
        ? getState().devices.find((d: Device | TrezorDevice) => device.path === d.path)
>>>>>>> 0b9166a7
        : device;
    dispatch({
        type: SUITE.SELECT_DEVICE,
        payload,
    });

    // redirect to wallet homepage
    // if (!routerUtils.isWallet(getState().router.url)) {
    //     routerActions.goto('/')
    // }
};

<<<<<<< HEAD
export const updateSelectedDevice = (device: Device | TrezorDevice) => (dispatch: Dispatch) => {
=======
export const updateSelectedDevice = (device: TrezorDevice) => (dispatch: Dispatch) => {
>>>>>>> 0b9166a7
    const payload = device;
    dispatch({
        type: SUITE.UPDATE_SELECTED_DEVICE,
        payload,
    });
};

export const selectFirstAvailableDevice = () => () => {};

// export const handleDeviceEvent = (device: Device) => (dispatch: Dispatch, getState: GetState) => {
export const handleDeviceConnect = (device: Device) => (dispatch: Dispatch, getState: GetState) => {
    const selected = getState().suite.device;
    if (!selected) {
        dispatch(selectDevice(device));
    }
};

export const handleDeviceChanged = (device: any) => (dispatch: Dispatch, getState: GetState) => {
    const selected = getState().suite.device;
    if (selected) {
        dispatch(updateSelectedDevice(device));
    }
};

export const handleDeviceDisconnect = (device: Device) => (
    dispatch: Dispatch,
    getState: GetState,
) => {
    const selected = getState().suite.device;
    if (!selected) {
        // TODO: strange error , it should be
        return;
    }

    if (selected.path === device.path) {
        // selected device gets disconnected, decide what to do next (forget?)
        dispatch({
            type: SUITE.SELECT_DEVICE,
            payload: undefined,
        });
    } else {
        // other device
    }
};

export const toggleDeviceMenu = (opened: boolean) => ({
    type: SUITE.TOGGLE_DEVICE_MENU,
    opened,
});

export const toggleSidebar = () => ({
    type: SUITE.TOGGLE_SIDEBAR,
});

// list of all actions which has influence on "selectedDevice" field in "wallet" reducer
// other actions will be ignored
const actions: string[] = [
    // SUITE.AUTH_DEVICE,
    // SUITE.RECEIVE_WALLET_TYPE,
    ...Object.values(DEVICE).filter(v => typeof v === 'string'),
];

export const observeSelectedDevice = (action: Action) => (
    dispatch: Dispatch,
    getState: GetState,
) => {
    // ignore not listed actions
    if (actions.indexOf(action.type) < 0) return false;

    const { device } = getState().suite;
    if (!device) return false;
    const deviceFromReducer = reducersUtils.getSelectedDevice(device, getState().devices);
    if (!deviceFromReducer) {
        // this shouldn't happen
        return false;
    }

    const changed = reducersUtils.observeChanges(device, deviceFromReducer);
    if (changed) {
        dispatch({
            type: SUITE.UPDATE_SELECTED_DEVICE,
            payload: deviceFromReducer,
        });
    }

    return reducersUtils.observeChanges(device, deviceFromReducer);
};<|MERGE_RESOLUTION|>--- conflicted
+++ resolved
@@ -80,11 +80,7 @@
 
     // 4. select this device
     const payload = device
-<<<<<<< HEAD
-        ? getState().devices.find((d: TrezorDevice) => device.path === d.path)
-=======
         ? getState().devices.find((d: Device | TrezorDevice) => device.path === d.path)
->>>>>>> 0b9166a7
         : device;
     dispatch({
         type: SUITE.SELECT_DEVICE,
@@ -97,11 +93,7 @@
     // }
 };
 
-<<<<<<< HEAD
-export const updateSelectedDevice = (device: Device | TrezorDevice) => (dispatch: Dispatch) => {
-=======
 export const updateSelectedDevice = (device: TrezorDevice) => (dispatch: Dispatch) => {
->>>>>>> 0b9166a7
     const payload = device;
     dispatch({
         type: SUITE.UPDATE_SELECTED_DEVICE,
