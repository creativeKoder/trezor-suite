--- conflicted
+++ resolved
@@ -1,15 +1,9 @@
 import * as SIGN_VERIFY from './signVerifyConstants';
 import * as SETTINGS from './settingsConstants';
 import * as NOTIFICATION from './notificationConstants';
-<<<<<<< HEAD
-import * as TRANSACTION from './transactionConstants';
-import * as TOKEN from './token';
-
-export { SIGN_VERIFY, SETTINGS, NOTIFICATION, TOKEN, TRANSACTION };
-=======
 import * as RECEIVE from './receiveConstants';
 import * as ACCOUNT from './accountConstants';
 import * as TOKEN from './token';
+import * as TRANSACTION from './transactionConstants';
 
-export { SIGN_VERIFY, SETTINGS, NOTIFICATION, TOKEN, RECEIVE, ACCOUNT };
->>>>>>> a1974f8f
+export { SIGN_VERIFY, SETTINGS, NOTIFICATION, TOKEN, RECEIVE, ACCOUNT, TRANSACTION };