import * as SIGN_VERIFY from './signVerifyConstants';
import * as SETTINGS from './settingsConstants';
<<<<<<< HEAD
import * as NOTIFICATION from './notificationConstants';
=======
import * as NOTIFICATION from './notification';
import * as TOKEN from './token';
>>>>>>> ed710173

export { SIGN_VERIFY, SETTINGS, NOTIFICATION, TOKEN };<|MERGE_RESOLUTION|>--- conflicted
+++ resolved
@@ -1,10 +1,6 @@
 import * as SIGN_VERIFY from './signVerifyConstants';
 import * as SETTINGS from './settingsConstants';
-<<<<<<< HEAD
 import * as NOTIFICATION from './notificationConstants';
-=======
-import * as NOTIFICATION from './notification';
 import * as TOKEN from './token';
->>>>>>> ed710173
 
 export { SIGN_VERIFY, SETTINGS, NOTIFICATION, TOKEN };