--- conflicted
+++ resolved
@@ -3,11 +3,6 @@
 export default [
     // Bitcoin
     {
-<<<<<<< HEAD
-        order: 1,
-        type: 'bitcoin',
-=======
->>>>>>> 8d0f3329
         name: 'Bitcoin',
         networkType: 'bitcoin',
         symbol: 'btc',
