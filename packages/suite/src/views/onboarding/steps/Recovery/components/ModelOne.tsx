--- conflicted
+++ resolved
@@ -3,10 +3,7 @@
 import { bindActionCreators } from 'redux';
 import { connect } from 'react-redux';
 import { P, Link } from '@trezor/components-v2';
-<<<<<<< HEAD
-=======
 import { Translation } from '@suite-components/Translation';
->>>>>>> 585fc137
 
 import { RECOVER_DEVICE } from '@onboarding-actions/constants/calls';
 import {
@@ -170,11 +167,7 @@
                                 values={{
                                     TR_LEARN_MORE_LINK: (
                                         <Link href={RECOVERY_MODEL_ONE_URL}>
-<<<<<<< HEAD
-                                            <FormattedMessage
-=======
                                             <Translation
->>>>>>> 585fc137
                                                 {...l10nCommonMessages.TR_LEARN_MORE_LINK}
                                             />
                                         </Link>
