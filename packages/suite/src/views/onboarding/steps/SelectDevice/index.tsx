--- conflicted
+++ resolved
@@ -1,9 +1,5 @@
 import React from 'react';
-<<<<<<< HEAD
-import { FormattedMessage } from 'react-intl';
-=======
 import { Translation } from '@suite-components/Translation';
->>>>>>> 585fc137
 import { TrezorImage } from '@trezor/components';
 import { P } from '@trezor/components-v2';
 import { Wrapper, OnboardingButton, Option } from '@onboarding-components';
@@ -30,11 +26,7 @@
                     >
                         <TrezorImage style={{ margin: '15px' }} model={1} height={DEVICE_HEIGHT} />
                         <P weight="bold">
-<<<<<<< HEAD
-                            <FormattedMessage {...l10nMessages.TR_MODEL_ONE} />
-=======
                             <Translation {...l10nMessages.TR_MODEL_ONE} />
->>>>>>> 585fc137
                         </P>
                     </Option>
                     <Option
@@ -46,11 +38,7 @@
                     >
                         <TrezorImage style={{ margin: '15px' }} model={2} height={DEVICE_HEIGHT} />
                         <P weight="bold">
-<<<<<<< HEAD
-                            <FormattedMessage {...l10nMessages.TR_MODEL_T} />
-=======
                             <Translation {...l10nMessages.TR_MODEL_T} />
->>>>>>> 585fc137
                         </P>
                     </Option>
                 </Wrapper.Options>
