--- conflicted
+++ resolved
@@ -1,9 +1,5 @@
 import React from 'react';
-<<<<<<< HEAD
-// import { FormattedMessage } from 'react-intl';
-=======
 // import { Translation } from '@suite-components/Translation';
->>>>>>> 585fc137
 import { P } from '@trezor/components-v2';
 
 import * as STEP from '@onboarding-constants/steps';
