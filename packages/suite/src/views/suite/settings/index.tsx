import React, { useEffect, useState } from 'react';
import styled from 'styled-components';
import { SUITE } from '@suite-actions/constants';
<<<<<<< HEAD
import { Input, Switch, Button, Icon } from '@trezor/components';
import { P, H1, H2 } from '@trezor/components-v2';
=======
import { Input, Switch, P, Icon, H2, H3, variables } from '@trezor/components';
import { Button } from '@trezor/components-v2';
>>>>>>> bdf599e0
import { resolveStaticPath } from '@suite-utils/nextjs';
import { elementToHomescreen } from '@suite-utils/homescreen';
import { SettingsLayout } from '@suite-components';
import { Translation } from '@suite-components/Intl';
import messages from './index.messages';
import { homescreensT1, homescreensT2 } from '@suite-constants';

import { Props } from './Container';

type AnyImageName = typeof homescreensT1[number] | typeof homescreensT2[number];

interface RowProps {
    isColumn?: boolean;
    marginTop?: string;
}

const Row = styled.div<RowProps>`
    display: flex;
    flex-direction: ${props => (props.isColumn ? 'column' : 'row')};
    justify-content: ${props => (props.isColumn ? 'default' : 'space-between')};
    margin: ${props => (props.marginTop ? `${props.marginTop}px 0 0 0` : '20px 0 0 0')};
    min-height: 45px;
`;

const StyledInput = styled(Input)`
    padding-right: 20px;
`;

const LabelCol = styled.div`
    display: flex;
    flex: 1;
`;

const ActionColumn = styled.div`
    display: flex;
    align-items: center;
    justify-content: flex-end;
`;

const ActionButton = styled(Button)`
    min-width: 170px;
`;

const ActionButtonColumn = styled(ActionButton)`
    margin-bottom: 5px;
`;

const OrientationButton = styled(Button)`
    margin-left: 3px;
`;

const BackgroundGalleryT2 = styled.div`
    display: flex;
    flex-wrap: wrap;
    max-width: 200px;
    margin-right: 10px;
`;

const BackgroundGalleryT1 = styled.div`
    display: flex;
    flex-wrap: wrap;
    max-width: 490px;
    margin-right: 10px;
`;

const BackgroundImageT2 = styled.img`
    border-radius: 50%;
    margin: 5px;
    width: 30px;
    height: 30px;
    cursor: pointer;
`;

const BackgroundImageT1 = styled.img`
    margin: 5px;
    cursor: pointer;
    width: 64px;
    height: 32px;
`;

const CloseButton = styled(Button)`
    padding: 0;
    margin: 0;
    cursor: pointer;
`;

const Settings = ({ device, locks, applySettings, changePin, wipeDevice, goto }: Props) => {
    // todo: need to solve typescript here.

    const uiLocked = locks.includes(SUITE.LOCK_TYPE.DEVICE) || locks.includes(SUITE.LOCK_TYPE.UI);
    const [label, setLabel] = useState('');

    useEffect(() => {
        if (!device) {
            return;
        }
        setLabel(device.label);
    }, [device]);

    if (!device || !device.features) {
        return null;
    }

    const { features } = device;

    const setHomescreen = (image: AnyImageName) => {
        const element = document.getElementById(image);
        if (element instanceof HTMLImageElement) {
            const hex = elementToHomescreen(element, features.major_version);
            applySettings({ homescreen: hex, device });
        }
    };

    const DISPLAY_ROTATIONS = [
        { icon: 'ARROW_UP', value: 0 },
        { icon: 'ARROW_RIGHT', value: 90 },
        { icon: 'ARROW_DOWN', value: 180 },
        { icon: 'ARROW_LEFT', value: 270 },
    ] as const;

    return (
        <SettingsLayout title="Settings">
            <Row>
                <H1 textAlign="center">
                    <Translation>{messages.TR_DEVICE_SETTINGS_TITLE}</Translation>
<<<<<<< HEAD
                </H1>
                <CloseButton onClick={() => goto('wallet-index')} isTransparent>
=======
                </Title>
                <CloseButton onClick={() => goto('wallet-index')} variant="tertiary" inlineWidth>
>>>>>>> bdf599e0
                    <Icon icon="CLOSE" size={14} />
                </CloseButton>
            </Row>

            <Row>
                <H2 textAlign="center">
                    <Translation>{messages.TR_DEVICE_SETTINGS_DEVICE_LABEL}</Translation>
                </H2>
                <ActionColumn>
                    <StyledInput
                        value={label}
                        onChange={(event: React.FormEvent<HTMLInputElement>) =>
                            setLabel(event.currentTarget.value)
                        }
                    />
                    <ActionButton
                        isDisabled={uiLocked}
                        onClick={() => applySettings({ label })}
                        inlineWidth
                    >
                        <Translation>{messages.TR_DEVICE_SETTINGS_DEVICE_EDIT_LABEL}</Translation>
                    </ActionButton>
                </ActionColumn>
            </Row>

            <Row>
                <Row isColumn marginTop="0">
                    <H2 textAlign="center">
                        <Translation>{messages.TR_DEVICE_SETTINGS_HOMESCREEN_TITLE}</Translation>
                    </H2>
                    <P size="small">
                        <Translation>
                            {messages.TR_DEVICE_SETTINGS_HOMESCREEN_IMAGE_SETTINGS}
                        </Translation>
                    </P>
                </Row>

                {device.features.major_version === 1 && (
                    <BackgroundGalleryT1>
                        {homescreensT1.map(image => (
                            <BackgroundImageT1
                                key={image}
                                id={image}
                                onClick={() => setHomescreen(image)}
                                src={resolveStaticPath(`images/suite/homescreens/t1/${image}.png`)}
                            />
                        ))}
                    </BackgroundGalleryT1>
                )}
                {device.features.major_version === 2 && (
                    <BackgroundGalleryT2>
                        {homescreensT2.map(image => (
                            <BackgroundImageT2
                                key={image}
                                id={image}
                                onClick={() => setHomescreen(image)}
                                src={resolveStaticPath(`images/suite/homescreens/t2/${image}.png`)}
                            />
                        ))}
                    </BackgroundGalleryT2>
                )}
                <ActionColumn>
                    <Row isColumn>
                        <ActionButtonColumn
                            isDisabled
                            onClick={() => applySettings({ label })}
                            inlineWidth
                        >
                            <Translation>
                                {messages.TR_DEVICE_SETTINGS_HOMESCREEN_UPLOAD_IMAGE}
                            </Translation>
                        </ActionButtonColumn>
                        <ActionButton
                            isDisabled
                            onClick={() => applySettings({ label })}
                            inlineWidth
                        >
                            <Translation>
                                {messages.TR_DEVICE_SETTINGS_HOMESCREEN_SELECT_FROM_GALLERY}
                            </Translation>
                        </ActionButton>
                    </Row>
                </ActionColumn>
            </Row>

            <Row>
                <H2 textAlign="center">
                    <Translation>{messages.TR_DEVICE_SETTINGS_PIN_PROTECTION_TITLE}</Translation>
                </H2>
                <ActionColumn>
                    <Switch
                        checkedIcon={false}
                        uncheckedIcon={false}
                        onChange={checked => {
                            changePin({ remove: !checked });
                        }}
                        checked={features.pin_protection}
                    />
                </ActionColumn>
            </Row>
            <P size="small">
                <Translation>{messages.TR_DEVICE_SETTINGS_PIN_PROTECTION_DESC}</Translation>
            </P>

            <Row>
                <H2 textAlign="center">
                    <Translation>{messages.TR_DEVICE_SETTINGS_PASSPHRASE_TITLE}</Translation>
                </H2>
                <ActionColumn>
                    <Switch
                        checkedIcon={false}
                        uncheckedIcon={false}
                        onChange={checked => {
                            /* eslint-disable-next-line @typescript-eslint/camelcase */
                            applySettings({ use_passphrase: checked });
                        }}
                        checked={features.passphrase_protection}
                    />
                </ActionColumn>
            </Row>
            <P size="small">
                <Translation>{messages.TR_DEVICE_SETTINGS_PASSPHRASE_DESC}</Translation>
            </P>
            <P size="small">
                <Translation>{messages.TR_DEVICE_SETTINGS_PASSPHRASE_DESC_MORE}</Translation>
            </P>

            {device.features.major_version === 2 && (
                <Row>
                    <LabelCol>
                        <H2 textAlign="center">
                            <Translation>
                                {messages.TR_DEVICE_SETTINGS_DISPLAY_ROTATION}
                            </Translation>
                        </H2>
                    </LabelCol>
                    <ActionColumn>
                        {DISPLAY_ROTATIONS.map(variant => (
                            <OrientationButton
                                key={variant.icon}
                                variant="secondary"
                                onClick={() =>
                                    /* eslint-disable-next-line @typescript-eslint/camelcase */
                                    applySettings({ display_rotation: variant.value })
                                }
                                inlineWidth
                            >
                                <Icon size={14} icon={variant.icon} />
                            </OrientationButton>
                        ))}
                    </ActionColumn>
                </Row>
            )}
            <Row>
                <ActionButton
                    isDisabled={uiLocked}
                    variant="danger"
                    onClick={() => wipeDevice({ device })}
                    inlineWidth
                >
                    <Translation>{messages.TR_DEVICE_SETTINGS_BUTTON_WIPE_DEVICE}</Translation>
                </ActionButton>
            </Row>
            {/* TODO for both: { name: 'homescreen', type: 'string' }, custom load */}

            {/* TODO for T2: 
                { name: 'passphrase_source', type: 'number' }, is not in features, so probably skip for now ?
                { name: 'auto_lock_delay_ms', type: 'number' }, is not implemented, skip for now.
            */}
        </SettingsLayout>
    );
};

export default Settings;<|MERGE_RESOLUTION|>--- conflicted
+++ resolved
@@ -1,13 +1,8 @@
 import React, { useEffect, useState } from 'react';
 import styled from 'styled-components';
 import { SUITE } from '@suite-actions/constants';
-<<<<<<< HEAD
-import { Input, Switch, Button, Icon } from '@trezor/components';
-import { P, H1, H2 } from '@trezor/components-v2';
-=======
-import { Input, Switch, P, Icon, H2, H3, variables } from '@trezor/components';
-import { Button } from '@trezor/components-v2';
->>>>>>> bdf599e0
+import { Input, Switch, Icon } from '@trezor/components';
+import { Button, P, H1, H2 } from '@trezor/components-v2';
 import { resolveStaticPath } from '@suite-utils/nextjs';
 import { elementToHomescreen } from '@suite-utils/homescreen';
 import { SettingsLayout } from '@suite-components';
@@ -133,13 +128,8 @@
             <Row>
                 <H1 textAlign="center">
                     <Translation>{messages.TR_DEVICE_SETTINGS_TITLE}</Translation>
-<<<<<<< HEAD
                 </H1>
-                <CloseButton onClick={() => goto('wallet-index')} isTransparent>
-=======
-                </Title>
                 <CloseButton onClick={() => goto('wallet-index')} variant="tertiary" inlineWidth>
->>>>>>> bdf599e0
                     <Icon icon="CLOSE" size={14} />
                 </CloseButton>
             </Row>
