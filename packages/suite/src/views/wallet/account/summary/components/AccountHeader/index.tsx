--- conflicted
+++ resolved
@@ -1,10 +1,6 @@
 import React from 'react';
 import styled from 'styled-components';
-<<<<<<< HEAD
-import { FormattedMessage } from 'react-intl';
-=======
 import { Translation } from '@suite-components/Translation';
->>>>>>> 585fc137
 import { variables } from '@trezor/components';
 import { Link } from '@trezor/components-v2';
 import AccountName from '@wallet-components/AccountName';
@@ -49,11 +45,7 @@
             <AccountHeading>
                 <AccountName account={account} message={accountNameMessage} />
                 <StyledLink href={explorerLink}>
-<<<<<<< HEAD
-                    <FormattedMessage {...l10nSummaryMessages.TR_SEE_FULL_TRANSACTION_HISTORY} />
-=======
                     <Translation {...l10nSummaryMessages.TR_SEE_FULL_TRANSACTION_HISTORY} />
->>>>>>> 585fc137
                 </StyledLink>
             </AccountHeading>
             <AccountBalance
