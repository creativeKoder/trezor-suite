import React, { useState, useRef, useEffect } from 'react';
import styled from 'styled-components';
import { Translation } from '@suite-components/Translation';
import { AccountAddresses } from 'trezor-connect';
import { colors, Icon } from '@trezor/components';
import { Button, P, Link } from '@trezor/components-v2';

import { selectText } from '@suite-utils/dom';
import { parseBIP44Path, formatNetworkAmount } from '@wallet-utils/accountUtils';
import { showAddress } from '@wallet-actions/receiveActions';
import { ReceiveInfo } from '@wallet-reducers/receiveReducer';
import { DeviceIcon } from '@suite-components';
import { SETTINGS } from '@suite-config';
import { AppState } from '@suite-types';
import { Network } from '@wallet-types';
import l10nMessages from './messages';
import QrCode from '../QrCode';
import AddressList from '../AddressList';
import AddressItem from '../AddressItem';
import EyeButton from '../EyeButton';

const Wrapper = styled.div``;

const AddFreshAddress = styled(Button)``;

const ButtonsWrapper = styled.div`
    display: flex;
    margin-top: 16px;
    /* justify-content: flex-end; */
`;

const FreshAddress = styled(AddressItem)`
    border: 1px solid #ccc;
    padding-top: 2px;
    padding-bottom: 2px;
    border-radius: 3px;
    height: 47px;
`;

const ShowAddressButton = styled(Button)`
    flex: 1 0 0;
    white-space: nowrap;
    display: flex;
    align-items: center;
    align-self: flex-end;
    justify-content: center;

    /* border-top-left-radius: 0;
    border-bottom-left-radius: 0; */

    /* @media screen and (max-width: 795px) {
        width: 100%;
        margin-top: 10px;
        align-self: auto;
        border-radius: 3px;
    } */
`;

const ControlsLink = styled(Link)`
    display: flex;
    text-decoration: none;
    align-items: center;

    &:hover {
        text-decoration: none;
    }

    & + & {
        margin-left: 24px;
    }
`;

const ControlsLinkIcon = styled(Icon)`
    margin-right: 6px;
`;

const ControlsWrapper = styled.div`
    display: flex;
    margin-left: auto;
`;

const TitleWrapper = styled.div`
    display: flex;
    /* padding: 4px; */
    justify-content: space-between;
    align-items: flex-end;
    margin-bottom: 10px;
`;

const FreshAddressList = styled(AddressList)`
    margin-top: 16px;
`;

const PreviousAddressList = styled(AddressList)`
    margin-bottom: 16px;
`;

const TextGreen = styled.span`
    color: ${colors.GREEN_PRIMARY};
    text-transform: uppercase;
`;

const StyledDeviceIcon = styled(DeviceIcon)`
    margin-right: 6px;
`;

type Addresses = AccountAddresses['used'] | AccountAddresses['unused'];
type Address = Addresses[number];

interface Props {
    className?: string;
    // makes all props in selectedAccount required, so the account we need is not optional anymore
    // also excludes null;
    showButtonDisabled: boolean;
    account: Exclude<Required<AppState['wallet']['selectedAccount']>['account'], null>;
    isAddressPartiallyHidden: (descriptor: string) => boolean;
    getAddressReceiveInfo: (descriptor: string) => ReceiveInfo | null;
    showAddress: typeof showAddress;
    networkType: Network['networkType'];
    device: Exclude<AppState['suite']['device'], undefined>;
    title: React.ReactNode;
}

const ReceiveForm = ({ className, ...props }: Props) => {
    const firstFreshAddrRef = useRef<HTMLDivElement>(null);

    const { addresses } = props.account;
    const [selectedAddr, setSelectedAddr] = useState<Address | null>(null);
    const [freshAddrCount, setFreshAddrCount] = useState(0);

    // pick addr from unused addresses in case of bitcoin-like networks otherwise pull info from the props.account (eg. for ethereum/ripple)
    const firstFreshAddress = addresses
        ? addresses.unused[0]
        : {
              address: props.account.descriptor,
              path: props.account.path,
              transfers: props.account.history.total,
          };

    const isAddressUnverified = (descriptor: string) => {
        const addrInfo = props.getAddressReceiveInfo(descriptor);
        return addrInfo ? addrInfo.isAddressUnverified : false;
    };

    const isAddressVerified = (descriptor: string) => {
        const addrInfo = props.getAddressReceiveInfo(descriptor);
        return addrInfo ? addrInfo.isAddressVerified : false;
    };

    const isAddressVerifying = (descriptor: string) => {
        const addrInfo = props.getAddressReceiveInfo(descriptor);
        return addrInfo ? addrInfo.isAddressVerifying : false;
    };

    // tooltipAction components that renders only for the selectedAddress and only if address is being verified
    const tooltipAction = (descriptor: string) => {
        return isAddressVerifying(descriptor) ? (
            <>
                <StyledDeviceIcon size={16} device={props.device} color={colors.WHITE} />
                <Translation {...l10nMessages.TR_CHECK_ADDRESS_ON_TREZOR} />
            </>
        ) : null;
    };

    useEffect(() => {
        // reset selected address and fresh addresses count on account change
        setSelectedAddr(null);
        setFreshAddrCount(0);
    }, [props.account]);

    return (
        <Wrapper key={props.account.descriptor}>
            {props.title}

            {/* TODO: remove ugly check for addresses and keep typescript happy */}
            {props.networkType === 'bitcoin' && addresses && (
                <PreviousAddressList
                    addresses={addresses.used}
                    setSelectedAddr={setSelectedAddr}
                    selectedAddress={selectedAddr}
                    paginationEnabled
                    isAddressVerifying={isAddressVerifying}
                    secondaryText={addr => (
                        <>
                            <Translation
                                {...l10nMessages.TR_TOTAL_RECEIVED}
                                values={{
                                    amount: (
                                        <TextGreen>
                                            {formatNetworkAmount(
                                                addr.received || '0',
                                                props.account.symbol,
                                            )}{' '}
                                            {props.account.symbol}
                                        </TextGreen>
                                    ),
                                }}
                            />
                        </>
                    )}
                    tooltipActions={tooltipAction}
                    actions={addr => (
                        <EyeButton
                            isDisabled={props.showButtonDisabled}
                            device={props.device}
                            isAddressUnverified={isAddressUnverified(addr.path)}
                            onClick={() => {
                                setSelectedAddr(addr);
                                props.showAddress(addr.path);
                            }}
                        />
                    )}
                    controls={(page, setPage, isCollapsed, setIsCollapsed, moreItems) => (
                        <TitleWrapper>
                            {!isCollapsed && (
                                <P weight="bold">
<<<<<<< HEAD
                                    <FormattedMessage {...l10nMessages.TR_PREVIOUS_ADDRESSES} />
=======
                                    <Translation {...l10nMessages.TR_PREVIOUS_ADDRESSES} />
>>>>>>> 585fc137
                                </P>
                            )}

                            <ControlsWrapper>
                                {!isCollapsed && (
                                    <ControlsLink
                                        onClick={() => {
                                            setPage(-1);
                                            setIsCollapsed(true);
                                        }}
                                    >
                                        <ControlsLinkIcon
                                            size={12}
                                            color={colors.GREEN_PRIMARY}
                                            icon="ARROW_DOWN"
                                        />
                                        <Translation {...l10nMessages.TR_HIDE_PREVIOUS_ADDRESSES} />
                                    </ControlsLink>
                                )}
                                {(moreItems || isCollapsed) && (
                                    <ControlsLink
                                        onClick={() => {
                                            setPage(page + 1);
                                            setIsCollapsed(false);
                                        }}
                                    >
                                        <ControlsLinkIcon
                                            size={12}
                                            color={colors.GREEN_PRIMARY}
                                            icon="ARROW_UP"
                                        />
                                        <Translation {...l10nMessages.TR_SHOW_PREVIOUS_ADDRESSES} />
                                    </ControlsLink>
                                )}
                            </ControlsWrapper>
                        </TitleWrapper>
                    )}
                />
            )}

            <TitleWrapper>
                <P weight="bold">
<<<<<<< HEAD
                    <FormattedMessage {...l10nMessages.TR_FRESH_ADDRESS} />
=======
                    <Translation {...l10nMessages.TR_FRESH_ADDRESS} />
>>>>>>> 585fc137
                </P>
            </TitleWrapper>

            <FreshAddress
                key={firstFreshAddress.address}
                ref={firstFreshAddrRef}
                onClick={() => {
                    if (isAddressVerified(firstFreshAddress.path) && firstFreshAddrRef.current) {
                        selectText(firstFreshAddrRef.current as HTMLElement);
                    }
                    setSelectedAddr(firstFreshAddress);
                }}
                isSelected={addresses ? firstFreshAddress === selectedAddr : true}
                address={firstFreshAddress.address}
                index={parseBIP44Path(firstFreshAddress.path)!.addrIndex}
                isPartiallyHidden={props.isAddressPartiallyHidden(firstFreshAddress.path)}
                tooltipActions={tooltipAction(firstFreshAddress.path)}
                readOnly
                isVerifying={isAddressVerifying(firstFreshAddress.path)}
                actions={
                    <>
                        {!isAddressVerified(firstFreshAddress.path) &&
                        !isAddressUnverified(firstFreshAddress.path) &&
                        !isAddressVerifying(firstFreshAddress.path) && ( // !account.imported
                                <ShowAddressButton
                                    isDisabled={props.showButtonDisabled}
                                    onClick={() => {
                                        props.showAddress(firstFreshAddress.path);
                                    }}
                                    // isDisabled={device.connected && !discovery.completed}
                                    size="small"
                                    inlineWidth
                                >
                                    <Translation {...l10nMessages.TR_SHOW_FULL_ADDRESS} />
                                </ShowAddressButton>
                            )}
                        {(isAddressVerified(firstFreshAddress.path) ||
                            isAddressUnverified(firstFreshAddress.path)) &&
                            !isAddressVerifying(firstFreshAddress.path) && (
                                <EyeButton
                                    isDisabled={props.showButtonDisabled}
                                    device={props.device}
                                    isAddressUnverified={isAddressUnverified(
                                        firstFreshAddress.path,
                                    )}
                                    onClick={() => {
                                        props.showAddress(firstFreshAddress.path);
                                    }}
                                />
                            )}
                    </>
                }
            />

            {props.networkType === 'bitcoin' && addresses && (
                <>
                    <ButtonsWrapper>
                        <AddFreshAddress
                            variant="secondary"
                            size="small"
                            onClick={() => {
                                setFreshAddrCount(freshAddrCount + 1);
                            }}
                            icon="PLUS"
                            isDisabled={freshAddrCount >= SETTINGS.FRESH_ADDRESS_LIMIT + 1}
                            inlineWidth
                        >
                            <Translation {...l10nMessages.TR_ADD_FRESH_ADDRESS} />
                        </AddFreshAddress>
                    </ButtonsWrapper>

                    <FreshAddressList
                        key={props.account.descriptor}
                        addresses={addresses.unused.slice(1, freshAddrCount + 1)}
                        setSelectedAddr={setSelectedAddr}
                        selectedAddress={selectedAddr}
                        paginationEnabled={false}
                        isAddressVerifying={isAddressVerifying}
                        collapsed={false}
                        tooltipActions={tooltipAction}
                        isAddressPartiallyHidden={props.isAddressPartiallyHidden}
                        actions={addr => (
                            <>
                                {!isAddressVerified(addr.path) &&
                                !isAddressUnverified(addr.path) &&
                                !isAddressVerifying(addr.path) && ( // !account.imported
                                        <ShowAddressButton
                                            isDisabled={props.showButtonDisabled}
                                            onClick={() => props.showAddress(addr.path)}
                                            icon="TREZOR"
                                            inlineWidth
                                        >
                                            <Translation {...l10nMessages.TR_SHOW_FULL_ADDRESS} />
                                        </ShowAddressButton>
                                    )}
                                {(isAddressVerified(addr.path) || isAddressUnverified(addr.path)) &&
                                    !isAddressVerifying(addr.path) && (
                                        <EyeButton
                                            isDisabled={props.showButtonDisabled}
                                            device={props.device}
                                            isAddressUnverified={isAddressUnverified(addr.path)}
                                            onClick={() => props.showAddress(addr.path)}
                                        />
                                    )}
                            </>
                        )}
                    />
                </>
            )}

            {selectedAddr &&
                (isAddressVerified(selectedAddr.path) || isAddressUnverified(selectedAddr.path)) &&
                !isAddressVerifying(selectedAddr.path) && (
                    <QrCode value={selectedAddr.address} accountPath={selectedAddr.path} />
                )}
        </Wrapper>
    );
};

export default ReceiveForm;<|MERGE_RESOLUTION|>--- conflicted
+++ resolved
@@ -214,11 +214,7 @@
                         <TitleWrapper>
                             {!isCollapsed && (
                                 <P weight="bold">
-<<<<<<< HEAD
-                                    <FormattedMessage {...l10nMessages.TR_PREVIOUS_ADDRESSES} />
-=======
                                     <Translation {...l10nMessages.TR_PREVIOUS_ADDRESSES} />
->>>>>>> 585fc137
                                 </P>
                             )}
 
@@ -261,11 +257,7 @@
 
             <TitleWrapper>
                 <P weight="bold">
-<<<<<<< HEAD
-                    <FormattedMessage {...l10nMessages.TR_FRESH_ADDRESS} />
-=======
                     <Translation {...l10nMessages.TR_FRESH_ADDRESS} />
->>>>>>> 585fc137
                 </P>
             </TitleWrapper>
 
