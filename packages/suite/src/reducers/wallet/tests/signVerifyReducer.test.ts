--- conflicted
+++ resolved
@@ -1,8 +1,4 @@
-<<<<<<< HEAD
-import reducer from '@wallet-reducers/settingsReducer';
-=======
 import reducer from '@wallet-reducers/signVerifyReducer';
->>>>>>> 027474c1
 
 describe('sign verify reducer', () => {
     it('test initial state', () => {
