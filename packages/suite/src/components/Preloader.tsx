import React, { useEffect } from 'react';
import { connect } from 'react-redux';
import { State, Dispatch } from '@suite/types';
import { Loader } from '@trezor/components';
import { View, StyleSheet } from 'react-native';
import { SUITE } from '@suite/actions/constants';
import SuiteWrapper from '../views';

interface Props {
    loaded: State['suite']['loaded'];
    dispatch: Dispatch;
}

const styles = StyleSheet.create({
    wrapper: {
        justifyContent: 'center',
        alignItems: 'center',
        flex: 1,
    },
});

const Preloader: React.FunctionComponent<Props> = props => {
    const { loaded, dispatch } = props;
    useEffect(() => {
        if (!loaded) {
            dispatch({ type: SUITE.INIT });
        }
    }, [dispatch, loaded]);
    return !loaded ? (
<<<<<<< HEAD
        <Wrapper>
            <Loader text="Loading" size={100} strokeWidth={1} />
        </Wrapper>
=======
        <View style={styles.wrapper}>
            <Loader text="Loading" size={100} />
        </View>
>>>>>>> 73c75e0d
    ) : (
        <SuiteWrapper>{props.children}</SuiteWrapper>
    );
};

const mapStateToProps = (state: State) => ({
    loaded: state.suite.loaded,
});

export default connect(mapStateToProps)(Preloader);<|MERGE_RESOLUTION|>--- conflicted
+++ resolved
@@ -27,15 +27,9 @@
         }
     }, [dispatch, loaded]);
     return !loaded ? (
-<<<<<<< HEAD
-        <Wrapper>
-            <Loader text="Loading" size={100} strokeWidth={1} />
-        </Wrapper>
-=======
         <View style={styles.wrapper}>
             <Loader text="Loading" size={100} />
         </View>
->>>>>>> 73c75e0d
     ) : (
         <SuiteWrapper>{props.children}</SuiteWrapper>
     );
