<<<<<<< HEAD
import { defineMessages, Messages } from 'react-intl';
=======
import { defineMessages } from 'react-intl';
>>>>>>> faad2f44

const definedMessages = defineMessages({
    TR_MENU: {
        id: 'TR_MENU',
        defaultMessage: 'Menu',
        description: 'Mobile sidebar toggler',
    },
    TR_MENU_CLOSE: {
        id: 'TR_MENU_CLOSE',
        defaultMessage: 'Close',
        description: 'Used on button for closing sidebar menu',
    },
    TR_TREZOR: {
        id: 'TR_TREZOR',
        defaultMessage: 'Trezor',
        description: 'Link in header navigation',
    },
    TR_WIKI: {
        id: 'TR_WIKI',
        defaultMessage: 'Wiki',
        description: 'Link in header navigation',
    },
    TR_BLOG: {
        id: 'TR_BLOG',
        defaultMessage: 'Blog',
        description: 'Link in header navigation',
    },
    TR_SUPPORT: {
        id: 'TR_SUPPORT',
        defaultMessage: 'Support',
        description: 'Link in header navigation',
    },
});

export default definedMessages;<|MERGE_RESOLUTION|>--- conflicted
+++ resolved
@@ -1,8 +1,4 @@
-<<<<<<< HEAD
-import { defineMessages, Messages } from 'react-intl';
-=======
 import { defineMessages } from 'react-intl';
->>>>>>> faad2f44
 
 const definedMessages = defineMessages({
     TR_MENU: {
