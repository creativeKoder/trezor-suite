import React, { FunctionComponent, useState, useEffect, createRef } from 'react';
import styled from 'styled-components';

<<<<<<< HEAD
import { Button, Input, Checkbox, colors } from '@trezor/components';
import { H2, P } from '@trezor/components-v2';
=======
import { H5, P, Input, Checkbox, colors } from '@trezor/components';
import { Button } from '@trezor/components-v2';
>>>>>>> bdf599e0
import { FormattedMessage } from 'react-intl';
import { useKeyPress } from '@suite-utils/dom';

import modalsMessages from '../messages';
import messages from './messages';
import { TrezorDevice } from '@suite-types';

const TopMessage = styled(P)``;

const BottomMessage = styled(P)`
    margin: 0 30px;
`;

const ErrorMessage = styled(P)<Error>`
    padding: 10px 0 0;
    opacity: ${props => (props.show ? 1 : 0)};
    color: ${colors.ERROR_PRIMARY};
`;

const Wrapper = styled.div`
    width: 360px;
    padding: 30px 48px;
`;

const Column = styled.div`
    display: flex;
    flex-direction: column;

    button + button {
        margin-top: 10px;
    }
`;

const FormRow = styled.div`
    text-align: left;
    padding: 15px 0;
`;

interface Error {
    show: boolean;
}

interface State {
    value: string;
    valueAgain: string;
    type: 'password' | 'text';
}

interface Props {
    device: TrezorDevice;
    onEnterPassphrase: (value: string) => void;
    shouldShowSingleInput?: boolean;
}

const Passphrase: FunctionComponent<Props> = ({
    device,
    onEnterPassphrase,
    shouldShowSingleInput,
}) => {
    const [value, setValue] = useState<State['value']>('');
    const [valueAgain, setValueAgain] = useState<State['valueAgain']>('');
    const [showPassword, setShowPassword] = useState(false);
    const [focusInput, setFocusInput] = useState(true);
    const type: State['type'] = showPassword ? 'text' : 'password';
    const passwordsMatch = shouldShowSingleInput || showPassword ? true : value === valueAgain;
    const enterPressed = useKeyPress('Enter');
    const ref = createRef<HTMLInputElement>();

    const handleShowPassword = () => {
        if (showPassword) {
            setValueAgain(value);
        }
        setShowPassword(!showPassword);
    };

    const handleSetValue = (value: string) => {
        if (showPassword) {
            setValueAgain(value);
        }
        setValue(value);
    };

    if (enterPressed) {
        onEnterPassphrase(value);
    }

    useEffect(() => {
        if (ref && ref.current && focusInput) {
            ref.current.focus();
            setFocusInput(false);
        }
    }, [ref, focusInput]);

    return (
        <Wrapper>
            <H2>
                <FormattedMessage
                    {...modalsMessages.TR_PASSPHRASE_LABEL}
                    values={{
                        deviceLabel: device.label,
                    }}
                />
            </H2>
            <TopMessage size="small">
                <FormattedMessage {...messages.TR_PASSPHRASE_CASE_SENSITIVE} />
            </TopMessage>
            <FormRow>
                <Input
                    onChange={event => handleSetValue(event.target.value)}
                    placeholder=""
                    topLabel="Passphrase"
                    type={type}
                    value={value}
                    innerRef={ref}
                />
            </FormRow>
            {!shouldShowSingleInput && (
                <FormRow>
                    <Input
                        onChange={event => setValueAgain(event.target.value)}
                        placeholder=""
                        topLabel="Confirm Passphrase"
                        type={type}
                        value={showPassword ? value : valueAgain}
                        disabled={!!showPassword}
                    />
                </FormRow>
            )}
            <FormRow>
                <Checkbox onClick={() => handleShowPassword()} isChecked={showPassword}>
                    <FormattedMessage {...messages.TR_SHOW_PASSPHRASE} />
                </Checkbox>
            </FormRow>
            <Column>
                <Button
                    onClick={() => onEnterPassphrase(value)}
                    isDisabled={!passwordsMatch}
                    inlineWidth
                >
                    <FormattedMessage {...messages.TR_ENTER_PASSPHRASE} />
                </Button>
                <ErrorMessage size="small" show={!passwordsMatch}>
                    <FormattedMessage {...messages.TR_PASSPHRASE_DO_NOT_MATCH} />
                </ErrorMessage>
                <BottomMessage size="small">
                    <FormattedMessage {...messages.TR_PASSPHRASE_BLANK} />
                </BottomMessage>
            </Column>
        </Wrapper>
    );
};

export default Passphrase;<|MERGE_RESOLUTION|>--- conflicted
+++ resolved
@@ -1,13 +1,8 @@
 import React, { FunctionComponent, useState, useEffect, createRef } from 'react';
 import styled from 'styled-components';
 
-<<<<<<< HEAD
-import { Button, Input, Checkbox, colors } from '@trezor/components';
-import { H2, P } from '@trezor/components-v2';
-=======
-import { H5, P, Input, Checkbox, colors } from '@trezor/components';
-import { Button } from '@trezor/components-v2';
->>>>>>> bdf599e0
+import { Input, Checkbox, colors } from '@trezor/components';
+import { Button, H2, P } from '@trezor/components-v2';
 import { FormattedMessage } from 'react-intl';
 import { useKeyPress } from '@suite-utils/dom';
 
