--- conflicted
+++ resolved
@@ -2,13 +2,7 @@
 import { useHotkeys } from 'react-hotkeys-hook';
 import styled from 'styled-components';
 
-<<<<<<< HEAD
-import { Button } from '@trezor/components';
-import { H2, P } from '@trezor/components-v2';
-=======
-import { H5, P } from '@trezor/components';
-import { Button } from '@trezor/components-v2';
->>>>>>> bdf599e0
+import { Button, H2, P } from '@trezor/components-v2';
 import { FormattedMessage } from 'react-intl';
 
 import l10nCommonMessages from '@suite-views/index.messages';
