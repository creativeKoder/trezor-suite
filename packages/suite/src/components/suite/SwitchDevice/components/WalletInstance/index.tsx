--- conflicted
+++ resolved
@@ -107,7 +107,9 @@
             <Col grow={1} onClick={() => selectDeviceInstance(instance)}>
                 {discoveryProcess && (
                     <InstanceType>
-<<<<<<< HEAD
+                        {!instance.useEmptyPassphrase && (
+                            <LockIcon icon="LOCK" color={colors.NEUE_TYPE_DARK_GREY} size={12} />
+                        )}
                         {instance.state ? (
                             <AddMetadataLabel
                                 payload={{
@@ -126,20 +128,6 @@
                             <WalletLabeling device={instance} />
                         )}
 
-                        {/* <WalletLabeling device={instance} /> */}
-                        {/* {instance.state && (
-                            <Button
-                                variant="tertiary"
-                                icon="LABEL"
-                                onClick={changeWalletMetadata}
-                            />
-                        )} */}
-=======
-                        {!instance.useEmptyPassphrase && (
-                            <LockIcon icon="LOCK" color={colors.NEUE_TYPE_DARK_GREY} size={12} />
-                        )}
-                        <WalletLabeling device={instance} />
->>>>>>> 0397c01b
                     </InstanceType>
                 )}
                 {!discoveryProcess && (
