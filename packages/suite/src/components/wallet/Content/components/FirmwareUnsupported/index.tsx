import React from 'react';
import styled from 'styled-components';

import { CoinLogo, colors } from '@trezor/components';
import { Button, H2, P, Link } from '@trezor/components-v2';

import { Translation } from '@suite-components/Translation';
import { ExtendedMessageDescriptor } from '@suite/types/suite';
import l10nMessages from './index.messages';

interface Props {
    symbol?: string | null;
    title?: string | ExtendedMessageDescriptor;
    message?: string | ExtendedMessageDescriptor;
}

const getInfoUrl = (symbol?: Props['symbol']) => {
    let result;
    const urls = {
        default: 'https://wiki.trezor.io',
        xrp: 'https://wiki.trezor.io/Ripple_(XRP)',
        txrp: 'https://wiki.trezor.io/Ripple_(XRP)',
    };

    if (!symbol) {
        result = urls.default;
    } else if (symbol in urls) {
        // @ts-ignore
        result = urls[symbol];
    } else {
        result = urls.default;
    }

    return result;
};

const Wrapper = styled.div`
    display: flex;
    background: ${colors.WHITE};
    flex-direction: column;
    flex: 1;
`;

const CoinLogoWrapper = styled.div`
    margin: 10px 0 20px 0;
`;

const StyledCoinLogo = styled(CoinLogo)`
    width: 32px;
`;

const Row = styled.div`
    display: flex;
    padding: 50px 0;

    flex-direction: column;
    align-items: center;
    text-align: center;
`;

const Message = styled(P)`
    padding: 0 0 15px 0;
    text-align: center;
`;

const FirmwareUnsupported = (props: Props) => (
    <Wrapper>
        <Row>
            {props.symbol && (
                <CoinLogoWrapper>
                    <StyledCoinLogo symbol={props.symbol} />
                </CoinLogoWrapper>
            )}
            <H2>
                <Translation>{props.title}</Translation>
            </H2>
            <Message>
                <Translation>{props.message}</Translation>
            </Message>
            <Link href={getInfoUrl(props.symbol)}>
<<<<<<< HEAD
                <Button>
                    <FormattedMessage {...l10nMessages.TR_FIND_OUT_MORE_INFO} />
=======
                <Button inlineWidth>
                    <Translation {...l10nMessages.TR_FIND_OUT_MORE_INFO} />
>>>>>>> 585fc137
                </Button>
            </Link>
        </Row>
    </Wrapper>
);

export default FirmwareUnsupported;<|MERGE_RESOLUTION|>--- conflicted
+++ resolved
@@ -78,13 +78,8 @@
                 <Translation>{props.message}</Translation>
             </Message>
             <Link href={getInfoUrl(props.symbol)}>
-<<<<<<< HEAD
-                <Button>
-                    <FormattedMessage {...l10nMessages.TR_FIND_OUT_MORE_INFO} />
-=======
                 <Button inlineWidth>
                     <Translation {...l10nMessages.TR_FIND_OUT_MORE_INFO} />
->>>>>>> 585fc137
                 </Button>
             </Link>
         </Row>
