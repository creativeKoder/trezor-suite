--- conflicted
+++ resolved
@@ -1,13 +1,8 @@
 import React from 'react';
 import styled from 'styled-components';
 
-<<<<<<< HEAD
-import { CoinLogo, Button, colors } from '@trezor/components';
-import { H2, P, Link } from '@trezor/components-v2';
-=======
-import { CoinLogo, H4, P, Link, colors } from '@trezor/components';
-import { Button } from '@trezor/components-v2';
->>>>>>> bdf599e0
+import { CoinLogo, colors } from '@trezor/components';
+import { Button, H2, P, Link } from '@trezor/components-v2';
 
 import { FormattedMessage } from 'react-intl';
 import { Translation } from '@suite/components/suite/Intl';
@@ -83,13 +78,8 @@
             <Message>
                 <Translation>{props.message}</Translation>
             </Message>
-<<<<<<< HEAD
             <Link href={getInfoUrl(props.symbol)}>
                 <Button>
-=======
-            <Link href={getInfoUrl(props.symbol)} variant="nostyle">
-                <Button inlineWidth>
->>>>>>> bdf599e0
                     <FormattedMessage {...l10nMessages.TR_FIND_OUT_MORE_INFO} />
                 </Button>
             </Link>
