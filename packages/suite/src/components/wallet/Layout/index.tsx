import React, { ReactNode } from 'react';
import { connect } from 'react-redux';
import { AppState } from '@suite-types/index';
import styled, { css } from 'styled-components';
import { variables } from '@trezor/components';
<<<<<<< HEAD
import WalletNotifications from '@suite-components/notifications/Wallet';
=======
import Content from '@wallet-components/Content';
>>>>>>> 103ef124
import Sidebar from './components/Sidebar';

const { SCREEN_SIZE } = variables;

interface Props {
    router: AppState['router'];
    suite: AppState['suite'];
    topNavigationComponent?: ReactNode;
    children: ReactNode;
}

const Wrapper = styled.div`
    display: flex;
    width: 100%;
    max-width: 1170px;
    flex-direction: row;
    flex: 1 1 0%;
`;

const ContentWrapper = styled.div<{ preventBgScroll?: boolean }>`
    display: flex;
    flex-direction: column;
    flex: 1 1 0%;
    overflow: auto;

    @media screen and (max-width: ${SCREEN_SIZE.SM}) {
        ${props =>
            props.preventBgScroll &&
            css`
                position: fixed;
                width: 100%;
                min-height: calc(100vh - 52px);
            `}
    }
`;

const Layout = (props: Props) => (
    <Wrapper>
        <Sidebar isOpen={props.suite.showSidebar} />
        <ContentWrapper preventBgScroll={props.suite.showSidebar}>
            {props.topNavigationComponent}
            <WalletNotifications />
            <Content>{props.children}</Content>
        </ContentWrapper>
    </Wrapper>
);

const mapStateToProps = (state: AppState) => ({
    router: state.router,
    suite: state.suite,
});

export default connect(mapStateToProps)(Layout);<|MERGE_RESOLUTION|>--- conflicted
+++ resolved
@@ -3,11 +3,8 @@
 import { AppState } from '@suite-types/index';
 import styled, { css } from 'styled-components';
 import { variables } from '@trezor/components';
-<<<<<<< HEAD
 import WalletNotifications from '@suite-components/notifications/Wallet';
-=======
 import Content from '@wallet-components/Content';
->>>>>>> 103ef124
 import Sidebar from './components/Sidebar';
 
 const { SCREEN_SIZE } = variables;
