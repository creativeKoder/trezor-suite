import React from 'react';
import { connect } from 'react-redux';
import { State } from '@suite-types/index';
import styled, { css } from 'styled-components';
import { variables } from '@trezor/components';
import Sidebar from './components/Sidebar';

const { SCREEN_SIZE } = variables;

interface Props {
    router: State['router'];
    suite: State['suite'];
    topNavigationComponent?: React.ReactNode;
    children: React.ReactNode;
}

const Wrapper = styled.div`
    display: flex;
    width: 100%;
    max-width: 1170px;
    flex-direction: row;
    flex: 1 1 0%;
`;

const ContentWrapper = styled.div<{ preventBgScroll?: boolean }>`
    display: flex;
    flex-direction: column;
    flex: 1 1 0%;
    overflow: auto;

    @media screen and (max-width: ${SCREEN_SIZE.SM}) {
        ${props =>
            props.preventBgScroll &&
            css`
                position: fixed;
                width: 100%;
                min-height: calc(100vh - 52px);
            `}
    }
`;

const Layout = (props: Props) => (
    <Wrapper>
        <Sidebar isOpen={props.suite.showSidebar} />
<<<<<<< HEAD
        <ContentWrapper preventBgScroll={props.suite.showSidebar}>{props.children}</ContentWrapper>
=======
        <ContentWrapper preventBgScroll={props.suite.showSidebar}>
            {props.topNavigationComponent}
            <Content>{props.children}</Content>
        </ContentWrapper>
>>>>>>> 29e59bad
    </Wrapper>
);

const mapStateToProps = (state: State) => ({
    router: state.router,
    suite: state.suite,
});

export default connect(mapStateToProps)(Layout);<|MERGE_RESOLUTION|>--- conflicted
+++ resolved
@@ -42,14 +42,10 @@
 const Layout = (props: Props) => (
     <Wrapper>
         <Sidebar isOpen={props.suite.showSidebar} />
-<<<<<<< HEAD
-        <ContentWrapper preventBgScroll={props.suite.showSidebar}>{props.children}</ContentWrapper>
-=======
         <ContentWrapper preventBgScroll={props.suite.showSidebar}>
             {props.topNavigationComponent}
-            <Content>{props.children}</Content>
+            {props.children}
         </ContentWrapper>
->>>>>>> 29e59bad
     </Wrapper>
 );
 
