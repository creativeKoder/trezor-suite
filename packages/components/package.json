--- conflicted
+++ resolved
@@ -80,11 +80,7 @@
     "dependencies": {
         "@tippy.js/react": "^2.1.1",
         "prop-types": "^15.7.2",
-<<<<<<< HEAD
         "react-native-svg": "^9.4.0",
-        "react-router-dom": "^4.3.1",
-=======
->>>>>>> e60a31d1
         "react-select": "^2.4.3",
         "react-switch": "^5.0.0",
         "react-textarea-autosize": "^7.1.0"
