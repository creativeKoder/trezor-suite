<<<<<<< HEAD
import React, { PureComponent } from 'react';
=======
import React, { FunctionComponent } from 'react';
>>>>>>> 7ddffdb2
import styled, { css } from 'styled-components';

import PropTypes from 'prop-types';
import colors from '../../config/colors';
import { BooleanLiteral } from '@babel/types';

const A = styled.a<Props>`
    text-decoration: none;
    cursor: pointer;
    ${props =>
        props.isGray &&
        css`
            color: ${colors.TEXT_SECONDARY};
            &:visited,
            &:active,
            &:hover {
                text-decoration: underline;
                color: ${colors.TEXT_SECONDARY};
            }
        `}
    ${props =>
        props.isGreen &&
        css`
            color: ${colors.GREEN_PRIMARY};
            &:visited,
            &:active,
            &:hover {
                text-decoration: underline;
                color: ${colors.GREEN_PRIMARY};
            }
        `}
    ${props =>
        props.hasNoStyle &&
        css`
<<<<<<< HEAD
            color: ${colors.TEXT};
=======
            color: inherit;
>>>>>>> 7ddffdb2
            &:visited,
            &:active,
            &:hover {
                text-decoration: none;
                color: inherit;
            }
        `}
`;

interface Props {
    isGray?: boolean;
    isGreen?: boolean;
    hasNoStyle?: boolean;
    href?: string;
    to?: any;
    target?: string;
    onClick?: (event: React.MouseEvent<any>) => void;
    children?: React.ReactNode;
    className?: string;
}

<<<<<<< HEAD
class Link extends PureComponent<Props> {
    static propTypes = {
        children: PropTypes.oneOfType([
            PropTypes.string,
            PropTypes.object,
            PropTypes.array,
            PropTypes.node,
        ]).isRequired,
        className: PropTypes.string,
        href: PropTypes.string,
        target: PropTypes.string,
        to: PropTypes.string,
        onClick: PropTypes.func,
        isGreen: PropTypes.bool,
        isGray: PropTypes.bool,
        hasNoStyle: PropTypes.bool,
    };

    render() {
        return (
            <A
                href={this.props.href}
                target={this.props.target || '_blank'}
                rel="noreferrer noopener"
                {...this.props}
            >
                {this.props.children}
            </A>
        );
    }
}
=======
const Link: FunctionComponent<Props> = props => (
    <A href={props.href} target={props.target || '_blank'} rel="noreferrer noopener" {...props}>
        {props.children}
    </A>
);
>>>>>>> 7ddffdb2

export { Link, Props as LinkProps };<|MERGE_RESOLUTION|>--- conflicted
+++ resolved
@@ -1,8 +1,4 @@
-<<<<<<< HEAD
-import React, { PureComponent } from 'react';
-=======
 import React, { FunctionComponent } from 'react';
->>>>>>> 7ddffdb2
 import styled, { css } from 'styled-components';
 
 import PropTypes from 'prop-types';
@@ -37,11 +33,7 @@
     ${props =>
         props.hasNoStyle &&
         css`
-<<<<<<< HEAD
-            color: ${colors.TEXT};
-=======
             color: inherit;
->>>>>>> 7ddffdb2
             &:visited,
             &:active,
             &:hover {
@@ -63,44 +55,10 @@
     className?: string;
 }
 
-<<<<<<< HEAD
-class Link extends PureComponent<Props> {
-    static propTypes = {
-        children: PropTypes.oneOfType([
-            PropTypes.string,
-            PropTypes.object,
-            PropTypes.array,
-            PropTypes.node,
-        ]).isRequired,
-        className: PropTypes.string,
-        href: PropTypes.string,
-        target: PropTypes.string,
-        to: PropTypes.string,
-        onClick: PropTypes.func,
-        isGreen: PropTypes.bool,
-        isGray: PropTypes.bool,
-        hasNoStyle: PropTypes.bool,
-    };
-
-    render() {
-        return (
-            <A
-                href={this.props.href}
-                target={this.props.target || '_blank'}
-                rel="noreferrer noopener"
-                {...this.props}
-            >
-                {this.props.children}
-            </A>
-        );
-    }
-}
-=======
 const Link: FunctionComponent<Props> = props => (
     <A href={props.href} target={props.target || '_blank'} rel="noreferrer noopener" {...props}>
         {props.children}
     </A>
 );
->>>>>>> 7ddffdb2
 
 export { Link, Props as LinkProps };