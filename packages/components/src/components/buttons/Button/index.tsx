import * as React from 'react';
import styled, { css } from 'styled-components';

import { FONT_SIZE, FONT_WEIGHT, TRANSITION } from '../../../config/variables';
import { Icon } from '../../Icon';
import { getPrimaryColor, getSecondaryColor } from '../../../utils/colors';
import colors from '../../../config/colors';
import { SPIN } from '../../../config/animations';
import { FeedbackType, IconType } from '../../../support/types';

interface FluidSpinnerProps {
    size: number;
    strokeWidth?: number;
}

const FluidSpinner = styled.div<FluidSpinnerProps>`
    /* https://loading.io/css/ */
    width: ${props => `${props.size}px`}; /* change to 1em to scale based on used font-size */
    height: ${props => `${props.size}px`}; /* change to 1em to scale based on used font-size */

    div {
        position: absolute;
        box-sizing: border-box;
        width: ${props => `${props.size}px`}; /* change to 1em to scale based on used font-size */
        height: ${props => `${props.size}px`}; /* change to 1em to scale based on used font-size */
        border: ${props => (props.strokeWidth ? `${props.strokeWidth}px` : '1px')} solid transparent; /* change to 0.1em to scale based on used font-size */
        border-radius: 50%;
        animation: ${SPIN} 1.2s cubic-bezier(0.5, 0, 0.5, 1) infinite;
        border-color: #fff transparent transparent transparent;
        border-top-color: ${props => (props.color ? props.color : 'inherit')};
    }

    div:nth-child(1) {
        animation-delay: -0.45s;
    }

    div:nth-child(2) {
        animation-delay: -0.3s;
    }

    div:nth-child(3) {
        animation-delay: -0.15s;
    }
`;

const Wrapper = styled.button<Props>`
    display: flex;
    position: relative;
    align-items: center;
    justify-content: center;
    padding: 11px 24px;
    text-align: center;
    border-radius: 3px;
    font-size: ${FONT_SIZE.BASE};
    font-weight: ${FONT_WEIGHT.LIGHT};
    cursor: pointer;
    outline: none;
    background: ${props => getPrimaryColor(props.variant)};
    color: ${colors.WHITE};
    border: 1px solid ${props => getPrimaryColor(props.variant)};
    transition: ${TRANSITION.HOVER};

    &:hover {
        background: ${props => getSecondaryColor(props.variant)};
    }

    &:focus {
        box-shadow: ${colors.INPUT_FOCUS_SHADOW} 0px 0px 6px 0px;
    }

    &:active {
        background: ${props => getSecondaryColor(props.variant)};
    }

    ${props =>
        props.icon &&
        css`
            svg {
                path {
                    transition: ${TRANSITION.HOVER};
                }
            }
        `}

    ${props =>
        props.isInverse &&
        !props.isDisabled &&
        !props.isLoading &&
        css`
            background: transparent;
            color: ${getPrimaryColor(props.variant)};
            border: 1px solid ${getPrimaryColor(props.variant)};
            &:hover,
            &:active {
                background: ${getPrimaryColor(props.variant)};
                color: ${colors.WHITE};

                &:before,
                &:after {
                    background: ${colors.WHITE};
                }

                svg {
                    path {
                        fill: ${colors.WHITE};
                    }
                }
            }

            &:active {
                background: ${getPrimaryColor(props.variant)};
            }
        `}

    ${props =>
        props.isDisabled &&
        css`
            pointer-events: none;
            color: ${colors.TEXT_SECONDARY};
            background: ${colors.GRAY_LIGHT};
            border: 1px solid ${colors.DIVIDER};

            &:focus {
                background: ${colors.GRAY_LIGHT};
            }

            svg {
                path {
                    fill: ${colors.TEXT_SECONDARY};
                }
            }
        `}
    ${props =>
        props.fullWidth &&
        css`
            width: 100%;
            vertical-align: middle;
        `}

    ${props =>
        props.isWhite &&
        css`
            background: ${colors.WHITE};
            color: ${colors.TEXT_SECONDARY};
            border: 1px solid ${colors.DIVIDER};

            &:hover {
                color: ${colors.TEXT_PRIMARY};
                background: ${colors.DIVIDER};

                svg {
                    path {
                        fill: ${colors.TEXT_PRIMARY};
                    }
                }
            }

            svg {
                path {
                    fill: ${colors.TEXT_SECONDARY};
                }
            }

            &:active {
                color: ${colors.TEXT_PRIMARY};
                background: ${colors.DIVIDER};
            }
        `}

    ${props =>
        props.isTransparent &&
        css`
            background: transparent;
            border-color: transparent;
            color: ${colors.TEXT_SECONDARY};

            &:hover,
            &:active,
            &:focus {
                color: ${colors.TEXT_PRIMARY};
                background: transparent;
                box-shadow: none;

                svg {
                    path {
                        fill: ${colors.TEXT_PRIMARY};
                    }
                }
            }

            svg {
                path {
                    fill: ${colors.TEXT_SECONDARY};
                }
            }
        `}
`;

const IconWrapper = styled.div`
    align-items: center;
    margin-right: 0.8rem;
    display: flex;
    justify-content: center;
`;

// TODO: Error messages are not helpful. Find a better way to extend html button props.
interface Props extends React.ButtonHTMLAttributes<HTMLButtonElement> {
    additionalClassName?: string;
    isDisabled?: boolean;
    isInverse?: boolean;
    isWhite?: boolean;
    isTransparent?: boolean;
    isLoading?: boolean;
    icon?: IconType;
    variant?: FeedbackType;
    fullWidth?: boolean;
}

const Button = ({
    children,
    className,
    additionalClassName,
    variant = 'success',
    isDisabled = false,
    isWhite = false,
    isTransparent = false,
    isInverse = false,
    isLoading = false,
    fullWidth = false,
    icon,
    ...rest
}: Props) => {
    const newClassName = additionalClassName ? `${className} ${additionalClassName}` : className;
    return (
        <Wrapper
            className={newClassName}
            isDisabled={isDisabled}
            isWhite={isWhite}
            isTransparent={isTransparent}
            isInverse={isInverse}
            isLoading={isLoading}
            fullWidth={fullWidth}
            variant={variant}
            icon={icon}
            {...rest}
        >
            {isLoading && (
                <IconWrapper>
                    <FluidSpinner size={16}>
                        <div />
                        <div />
                        <div />
                        <div />
                    </FluidSpinner>
                </IconWrapper>
            )}
            {!isLoading && icon && (
                <IconWrapper>
                    <Icon
                        icon={icon}
                        size={14}
                        color={isInverse ? getPrimaryColor(variant) || colors.WHITE : colors.WHITE}
                    />
                </IconWrapper>
            )}
            {children}
        </Wrapper>
    );
};

<<<<<<< HEAD
=======
Button.propTypes = {
    children: PropTypes.node.isRequired,
    className: PropTypes.string,
    additionalClassName: PropTypes.string,
    onClick: PropTypes.func,
    onMouseEnter: PropTypes.func,
    onMouseLeave: PropTypes.func,
    onFocus: PropTypes.func,
    isDisabled: PropTypes.bool,
    isWhite: PropTypes.bool,
    isTransparent: PropTypes.bool,
    isInverse: PropTypes.bool,
    fullWidth: PropTypes.bool,
    isLoading: PropTypes.bool,
    icon: PropTypes.oneOfType([PropTypes.object, PropTypes.string]),
    variant: PropTypes.oneOf(['success', 'info', 'warning', 'error']),
};

>>>>>>> 1aa51e6b
export { Button, Props as ButtonProps };<|MERGE_RESOLUTION|>--- conflicted
+++ resolved
@@ -268,25 +268,4 @@
     );
 };
 
-<<<<<<< HEAD
-=======
-Button.propTypes = {
-    children: PropTypes.node.isRequired,
-    className: PropTypes.string,
-    additionalClassName: PropTypes.string,
-    onClick: PropTypes.func,
-    onMouseEnter: PropTypes.func,
-    onMouseLeave: PropTypes.func,
-    onFocus: PropTypes.func,
-    isDisabled: PropTypes.bool,
-    isWhite: PropTypes.bool,
-    isTransparent: PropTypes.bool,
-    isInverse: PropTypes.bool,
-    fullWidth: PropTypes.bool,
-    isLoading: PropTypes.bool,
-    icon: PropTypes.oneOfType([PropTypes.object, PropTypes.string]),
-    variant: PropTypes.oneOf(['success', 'info', 'warning', 'error']),
-};
-
->>>>>>> 1aa51e6b
 export { Button, Props as ButtonProps };