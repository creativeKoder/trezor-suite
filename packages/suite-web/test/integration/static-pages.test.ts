const fixtures = [
    {
        visit: '/bridge',
        should: ['contain', 'bridge'],
    },
    {
        visit: '/version',
        should: ['contain', 'version'],
    },
    {
        visit: '/onboarding',
        should: ['contain', 'Welcome to Trezor'],
    },
    {
        visit: '/firmware',
        should: ['contain', 'Firmware'],
    },
] as const;

describe('Static pages', () => {
    beforeEach(() => {
        cy.viewport(1024, 768);
    });

<<<<<<< HEAD
    // it(`test / page is online in initial run`, () => {
    //     cy.viewport(1024, 768)
    //         .visit('/', {
    //             onBeforeLoad: win => {
    //                 win.initialState = {
    //                     suite: {
    //                         initialRun: true,
    //                     },
    //                 };
    //             },
    //         })
    //         .location('pathname')
    //         .should('match', /onboarding/);
    // });

    it(`test /bridge page is online`, () => {
        cy.visit('/bridge')
            .get('html')
            .should('contain', 'bridge');
    });

    it(`test /version page is online`, () => {
        cy.visit('/version')
            .get('html')
            .should('contain', 'version');
=======
    fixtures.forEach(f => {
        it(`test ${f.visit} page is online`, () => {
            cy.visit(f.visit)
                .get('html')
                .should(f.should[0], f.should[1]);
        });
>>>>>>> 185cbb3b
    });
});<|MERGE_RESOLUTION|>--- conflicted
+++ resolved
@@ -22,39 +22,11 @@
         cy.viewport(1024, 768);
     });
 
-<<<<<<< HEAD
-    // it(`test / page is online in initial run`, () => {
-    //     cy.viewport(1024, 768)
-    //         .visit('/', {
-    //             onBeforeLoad: win => {
-    //                 win.initialState = {
-    //                     suite: {
-    //                         initialRun: true,
-    //                     },
-    //                 };
-    //             },
-    //         })
-    //         .location('pathname')
-    //         .should('match', /onboarding/);
-    // });
-
-    it(`test /bridge page is online`, () => {
-        cy.visit('/bridge')
-            .get('html')
-            .should('contain', 'bridge');
-    });
-
-    it(`test /version page is online`, () => {
-        cy.visit('/version')
-            .get('html')
-            .should('contain', 'version');
-=======
     fixtures.forEach(f => {
         it(`test ${f.visit} page is online`, () => {
             cy.visit(f.visit)
                 .get('html')
                 .should(f.should[0], f.should[1]);
         });
->>>>>>> 185cbb3b
     });
 });