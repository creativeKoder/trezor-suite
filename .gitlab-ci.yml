--- conflicted
+++ resolved
@@ -78,11 +78,8 @@
     - mkdir -p ${DEPLOY_DIRECTORY} # create build folder
     - rsync --delete -va build/ "${DEPLOY_DIRECTORY}/"
     - curl "https://api.telegram.org/bot699197118:AAGXNTaC5Q-ljmy_dMvaIvAKy1XjlkA3Iss/sendMessage?chat_id=-1001354778014&text=${DEPLOY_URL}"
-<<<<<<< HEAD
   tags:
     - deploy
-=======
->>>>>>> 6f701b8c
 
 components test snapshots:
   image: cypress/base:10
@@ -172,10 +169,6 @@
     - mkdir -p ${DEPLOY_BASE_DIR}/${PACKAGE_NAME}
     - mkdir -p ${DEPLOY_DIRECTORY} # create build folder
     - rsync --delete -va build/ "${DEPLOY_DIRECTORY}/"
-<<<<<<< HEAD
     - curl "https://api.telegram.org/bot699197118:AAGXNTaC5Q-ljmy_dMvaIvAKy1XjlkA3Iss/sendMessage?chat_id=-1001354778014&text=${DEPLOY_URL}"
   tags:
-    - deploy
-=======
-    - curl "https://api.telegram.org/bot699197118:AAGXNTaC5Q-ljmy_dMvaIvAKy1XjlkA3Iss/sendMessage?chat_id=-1001354778014&text=${DEPLOY_URL}"
->>>>>>> 6f701b8c
+    - deploy