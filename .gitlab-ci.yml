--- conflicted
+++ resolved
@@ -1,10 +1,7 @@
 image: node:10.15.1
-<<<<<<< HEAD
-=======
 
 variables:
   CYPRESS_CACHE_FOLDER: "$CI_PROJECT_DIR/cache/Cypress"
->>>>>>> 46fe6d00
 
 cache:
   key: ${CI_COMMIT_REF_SLUG}
